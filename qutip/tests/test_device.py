<<<<<<< HEAD
# This file is part of QuTiP: Quantum Toolbox in Python.
#
#    Copyright (c) 2011 and later, Paul D. Nation and Robert J. Johansson.
#    All rights reserved.
#
#    Redistribution and use in source and binary forms, with or without
#    modification, are permitted provided that the following conditions are
#    met:
#
#    1. Redistributions of source code must retain the above copyright notice,
#       this list of conditions and the following disclaimer.
#
#    2. Redistributions in binary form must reproduce the above copyright
#       notice, this list of conditions and the following disclaimer in the
#       documentation and/or other materials provided with the distribution.
#
#    3. Neither the name of the QuTiP: Quantum Toolbox in Python nor the names
#       of its contributors may be used to endorse or promote products derived
#       from this software without specific prior written permission.
#
#    THIS SOFTWARE IS PROVIDED BY THE COPYRIGHT HOLDERS AND CONTRIBUTORS
#    "AS IS" AND ANY EXPRESS OR IMPLIED WARRANTIES, INCLUDING, BUT NOT
#    LIMITED TO, THE IMPLIED WARRANTIES OF MERCHANTABILITY AND FITNESS FOR A
#    PARTICULAR PURPOSE ARE DISCLAIMED. IN NO EVENT SHALL THE COPYRIGHT
#    HOLDER OR CONTRIBUTORS BE LIABLE FOR ANY DIRECT, INDIRECT, INCIDENTAL,
#    SPECIAL, EXEMPLARY, OR CONSEQUENTIAL DAMAGES (INCLUDING, BUT NOT
#    LIMITED TO, PROCUREMENT OF SUBSTITUTE GOODS OR SERVICES; LOSS OF USE,
#    DATA, OR PROFITS; OR BUSINESS INTERRUPTION) HOWEVER CAUSED AND ON ANY
#    THEORY OF LIABILITY, WHETHER IN CONTRACT, STRICT LIABILITY, OR TORT
#    (INCLUDING NEGLIGENCE OR OTHERWISE) ARISING IN ANY WAY OUT OF THE USE
#    OF THIS SOFTWARE, EVEN IF ADVISED OF THE POSSIBILITY OF SUCH DAMAGE.
###############################################################################

from copy import deepcopy
import warnings

=======
>>>>>>> 4a59f335
import numpy as np
import pytest

import qutip
from qutip.qip.circuit import Gate
from qutip.qip.operations.gates import gate_sequence_product
from qutip.qip.device.cavityqed import DispersiveCavityQED
from qutip.qip.device.spinchain import LinearSpinChain, CircularSpinChain


_tol = 1e-2

_x = Gate("X", targets=[0])
_z = Gate("Z", targets=[0])
_y = Gate("Y", targets=[0])
_snot = Gate("SNOT", targets=[0])
_rz = Gate("RZ", targets=[0], arg_value=np.pi/2, arg_label=r"\pi/2")
_rx = Gate("RX", targets=[0], arg_value=np.pi/2, arg_label=r"\pi/2")
_ry = Gate("RY", targets=[0], arg_value=np.pi/2, arg_label=r"\pi/2")
_iswap = Gate("ISWAP", targets=[0, 1])
_cnot = Gate("CNOT", targets=[0], controls=[1])
_sqrt_iswap = Gate("SQRTISWAP", targets=[0, 1])


single_gate_tests = [
    pytest.param(2, [_z], id="Z"),
    pytest.param(2, [_x], id="X"),
    pytest.param(2, [_y], id="Y"),
    pytest.param(2, [_snot], id="SNOT"),
    pytest.param(2, [_rz], id="RZ"),
    pytest.param(2, [_rx], id="RX"),
    pytest.param(2, [_ry], id="RY"),
    pytest.param(2, [_iswap], id="ISWAP"),
    pytest.param(2, [_sqrt_iswap], id="SQRTISWAP", marks=pytest.mark.skip),
    pytest.param(2, [_cnot], id="CNOT"),
]


device_lists = [
<<<<<<< HEAD
    pytest.param(DispersiveCavityQED, {"g": 0.1}, id="DispersiveCavityQED"),
    pytest.param(LinearSpinChain, {}, id="LinearSpinChain"),
    pytest.param(CircularSpinChain, {}, id="CircularSpinChain"),
=======
    pytest.param(DispersiveCavityQED, {"g": 0.02}, id="DispersiveCavityQED"),
    pytest.param(LinearSpinChain, {}, id = "LinearSpinChain"),
    pytest.param(CircularSpinChain, {}, id = "CircularSpinChain"),
>>>>>>> 4a59f335
]


@pytest.mark.parametrize(("num_qubits", "gates"), single_gate_tests)
@pytest.mark.parametrize(("device_class", "kwargs"), device_lists)
def test_device_against_gate_sequence(num_qubits, gates, device_class, kwargs):
    circuit = qutip.qip.circuit.QubitCircuit(num_qubits)
    for gate in gates:
        circuit.add_gate(gate)
    U_ideal = gate_sequence_product(circuit.propagators())

    device = device_class(num_qubits, correct_global_phase=True)
    U_physical = gate_sequence_product(device.run(circuit))
    assert (U_ideal - U_physical).norm() < _tol


@pytest.mark.parametrize(("num_qubits", "gates"), single_gate_tests)
@pytest.mark.parametrize(("device_class", "kwargs"), device_lists)
def test_analytical_evolution(num_qubits, gates, device_class, kwargs):
    circuit = qutip.qip.circuit.QubitCircuit(num_qubits)
    for gate in gates:
        circuit.add_gate(gate)
    state = qutip.rand_ket(2**num_qubits)
    state.dims = [[2]*num_qubits, [1]*num_qubits]
    ideal = gate_sequence_product([state] + circuit.propagators())
    device = device_class(num_qubits, correct_global_phase=True)
    operators = device.run_state(init_state=state, qc=circuit, analytical=True)
    result = gate_sequence_product(operators)
    assert abs(qutip.fidelity(result, ideal) - 1) < _tol


@pytest.mark.parametrize(("num_qubits", "gates"), single_gate_tests)
@pytest.mark.parametrize(("device_class", "kwargs"), device_lists)
def test_numerical_evolution(num_qubits, gates, device_class, kwargs):
    num_qubits = 3
    circuit = qutip.qip.circuit.QubitCircuit(num_qubits)
    for gate in gates:
        circuit.add_gate(gate)
    device = device_class(num_qubits, **kwargs)
    device.load_circuit(circuit)

    state = qutip.rand_ket(2**num_qubits)
    state.dims = [[2]*num_qubits, [1]*num_qubits]
    target = gate_sequence_product([state] + circuit.propagators())
    if len(device.dims) > num_qubits:
        num_ancilla = len(device.dims)-num_qubits
        ancilla_indices = slice(0, num_ancilla)
        extra = qutip.basis(device.dims[ancilla_indices], [0]*num_ancilla)
        init_state = qutip.tensor(extra, state)
    else:
        init_state = state
    options = qutip.SolverOptions(store_final_state=True, nsteps=50_000)
    result = device.run_state(init_state=init_state,
                              analytical=False,
                              options=options)
    if len(device.dims) > num_qubits:
        target = qutip.tensor(extra, target)
    assert _tol > abs(1 - qutip.metrics.fidelity(result.final_state, target))


circuit = qutip.qip.circuit.QubitCircuit(3)
circuit.add_gate("RX", targets=[0], arg_value=np.pi/2)
circuit.add_gate("RZ", targets=[2], arg_value=np.pi)
circuit.add_gate("CNOT", targets=[0], controls=[1])
circuit.add_gate("ISWAP", targets=[2, 1])
circuit.add_gate("Y", targets=[2])
circuit.add_gate("Z", targets=[0])
circuit.add_gate("CNOT", targets=[0], controls=[2])
circuit.add_gate("Z", targets=[1])
circuit.add_gate("X", targets=[1])

circuit2 = deepcopy(circuit)
circuit2.add_gate("SQRTISWAP", targets=[0, 2])  # supported only by SpinChain


@pytest.mark.parametrize(("circuit", "device_class", "kwargs"), [
<<<<<<< HEAD
    pytest.param(circuit, DispersiveCavityQED,
                 {"g": 0.1}, id="DispersiveCavityQED"),
    pytest.param(circuit2, LinearSpinChain, {}, id="LinearSpinChain"),
    pytest.param(circuit2, CircularSpinChain, {}, id="CircularSpinChain"),
=======
    pytest.param(circuit, DispersiveCavityQED, {"g": 0.02},
                 id="DispersiveCavityQED"),
    pytest.param(circuit2, LinearSpinChain, {}, id = "LinearSpinChain"),
    pytest.param(circuit2, CircularSpinChain, {}, id = "CircularSpinChain"),
>>>>>>> 4a59f335
])
@pytest.mark.parametrize(("schedule_mode"), ["ASAP", "ALAP", None])
def test_numerical_circuit(circuit, device_class, kwargs, schedule_mode):
    num_qubits = circuit.N
    device = device_class(circuit.N, **kwargs)
    device.load_circuit(circuit, schedule_mode=schedule_mode)

    state = qutip.rand_ket(2**num_qubits)
    state.dims = [[2]*num_qubits, [1]*num_qubits]
    target = gate_sequence_product([state] + circuit.propagators())
    if len(device.dims) > num_qubits:
        num_ancilla = len(device.dims)-num_qubits
        ancilla_indices = slice(0, num_ancilla)
        extra = qutip.basis(device.dims[ancilla_indices], [0]*num_ancilla)
        init_state = qutip.tensor(extra, state)
    else:
        init_state = state
    options = qutip.SolverOptions(store_final_state=True, nsteps=50_000)
    result = device.run_state(init_state=init_state,
                              analytical=False,
                              options=options)
    if len(device.dims) > num_qubits:
        target = qutip.tensor(extra, target)
    assert _tol > abs(1 - qutip.metrics.fidelity(result.final_state, target))<|MERGE_RESOLUTION|>--- conflicted
+++ resolved
@@ -1,42 +1,6 @@
-<<<<<<< HEAD
-# This file is part of QuTiP: Quantum Toolbox in Python.
-#
-#    Copyright (c) 2011 and later, Paul D. Nation and Robert J. Johansson.
-#    All rights reserved.
-#
-#    Redistribution and use in source and binary forms, with or without
-#    modification, are permitted provided that the following conditions are
-#    met:
-#
-#    1. Redistributions of source code must retain the above copyright notice,
-#       this list of conditions and the following disclaimer.
-#
-#    2. Redistributions in binary form must reproduce the above copyright
-#       notice, this list of conditions and the following disclaimer in the
-#       documentation and/or other materials provided with the distribution.
-#
-#    3. Neither the name of the QuTiP: Quantum Toolbox in Python nor the names
-#       of its contributors may be used to endorse or promote products derived
-#       from this software without specific prior written permission.
-#
-#    THIS SOFTWARE IS PROVIDED BY THE COPYRIGHT HOLDERS AND CONTRIBUTORS
-#    "AS IS" AND ANY EXPRESS OR IMPLIED WARRANTIES, INCLUDING, BUT NOT
-#    LIMITED TO, THE IMPLIED WARRANTIES OF MERCHANTABILITY AND FITNESS FOR A
-#    PARTICULAR PURPOSE ARE DISCLAIMED. IN NO EVENT SHALL THE COPYRIGHT
-#    HOLDER OR CONTRIBUTORS BE LIABLE FOR ANY DIRECT, INDIRECT, INCIDENTAL,
-#    SPECIAL, EXEMPLARY, OR CONSEQUENTIAL DAMAGES (INCLUDING, BUT NOT
-#    LIMITED TO, PROCUREMENT OF SUBSTITUTE GOODS OR SERVICES; LOSS OF USE,
-#    DATA, OR PROFITS; OR BUSINESS INTERRUPTION) HOWEVER CAUSED AND ON ANY
-#    THEORY OF LIABILITY, WHETHER IN CONTRACT, STRICT LIABILITY, OR TORT
-#    (INCLUDING NEGLIGENCE OR OTHERWISE) ARISING IN ANY WAY OUT OF THE USE
-#    OF THIS SOFTWARE, EVEN IF ADVISED OF THE POSSIBILITY OF SUCH DAMAGE.
-###############################################################################
-
 from copy import deepcopy
 import warnings
 
-=======
->>>>>>> 4a59f335
 import numpy as np
 import pytest
 
@@ -76,15 +40,9 @@
 
 
 device_lists = [
-<<<<<<< HEAD
     pytest.param(DispersiveCavityQED, {"g": 0.1}, id="DispersiveCavityQED"),
     pytest.param(LinearSpinChain, {}, id="LinearSpinChain"),
     pytest.param(CircularSpinChain, {}, id="CircularSpinChain"),
-=======
-    pytest.param(DispersiveCavityQED, {"g": 0.02}, id="DispersiveCavityQED"),
-    pytest.param(LinearSpinChain, {}, id = "LinearSpinChain"),
-    pytest.param(CircularSpinChain, {}, id = "CircularSpinChain"),
->>>>>>> 4a59f335
 ]
 
 
@@ -123,7 +81,8 @@
     circuit = qutip.qip.circuit.QubitCircuit(num_qubits)
     for gate in gates:
         circuit.add_gate(gate)
-    device = device_class(num_qubits, **kwargs)
+    with warnings.catch_warnings(record=True):
+        device = device_class(num_qubits, **kwargs)
     device.load_circuit(circuit)
 
     state = qutip.rand_ket(2**num_qubits)
@@ -161,23 +120,16 @@
 
 
 @pytest.mark.parametrize(("circuit", "device_class", "kwargs"), [
-<<<<<<< HEAD
     pytest.param(circuit, DispersiveCavityQED,
                  {"g": 0.1}, id="DispersiveCavityQED"),
     pytest.param(circuit2, LinearSpinChain, {}, id="LinearSpinChain"),
     pytest.param(circuit2, CircularSpinChain, {}, id="CircularSpinChain"),
-=======
-    pytest.param(circuit, DispersiveCavityQED, {"g": 0.02},
-                 id="DispersiveCavityQED"),
-    pytest.param(circuit2, LinearSpinChain, {}, id = "LinearSpinChain"),
-    pytest.param(circuit2, CircularSpinChain, {}, id = "CircularSpinChain"),
->>>>>>> 4a59f335
 ])
-@pytest.mark.parametrize(("schedule_mode"), ["ASAP", "ALAP", None])
-def test_numerical_circuit(circuit, device_class, kwargs, schedule_mode):
+def test_numerical_circuit(circuit, device_class, kwargs):
     num_qubits = circuit.N
-    device = device_class(circuit.N, **kwargs)
-    device.load_circuit(circuit, schedule_mode=schedule_mode)
+    with warnings.catch_warnings(record=True):
+        device = device_class(circuit.N, **kwargs)
+    device.load_circuit(circuit)
 
     state = qutip.rand_ket(2**num_qubits)
     state.dims = [[2]*num_qubits, [1]*num_qubits]
