--- conflicted
+++ resolved
@@ -32,23 +32,18 @@
 ###############################################################################
 
 import numpy as np
-<<<<<<< HEAD
-from numpy.testing import (
-    assert_, assert_almost_equal, assert_array_equal, assert_raises_regex
-)
-import qutip
-from qutip.measurement import measure, measurement_statistics
-=======
 import scipy
 import pytest
 from math import sqrt
 from qutip.qip.circuit import Measurement
-from qutip import (Qobj, basis, isequal, ket2dm,
-                    sigmax, sigmay, sigmaz, identity, tensor, rand_ket)
-from qutip.measurement import (measure_povm, measurement_statistics_povm,
-                                measure_observable,
-                                measurement_statistics_observable)
->>>>>>> 8e181cc4
+from qutip import (
+    Qobj, basis, ket2dm, sigmax, sigmay, sigmaz, identity, tensor,
+    rand_ket,
+)
+from qutip.measurement import (
+    measure_povm, measurement_statistics_povm, measure_observable,
+    measurement_statistics_observable,
+)
 
 
 class EigenPairs:
@@ -77,18 +72,18 @@
 
 
 SIGMAZ = EigenPairs([
-    (-1.0, -qutip.basis(2, 1)),
-    (1.0, -qutip.basis(2, 0)),
+    (-1.0, -basis(2, 1)),
+    (1.0, -basis(2, 0)),
 ])
 
 SIGMAX = EigenPairs([
-    (-1.0, (-qutip.basis(2, 0) + qutip.basis(2, 1)).unit()),
-    (1.0, (qutip.basis(2, 0) + qutip.basis(2, 1)).unit()),
+    (-1.0, (-basis(2, 0) + basis(2, 1)).unit()),
+    (1.0, (basis(2, 0) + basis(2, 1)).unit()),
 ])
 
 SIGMAY = EigenPairs([
-    (-1.0, (-qutip.basis(2, 0) + 1j * qutip.basis(2, 1)).unit()),
-    (1.0, (-qutip.basis(2, 0) - 1j * qutip.basis(2, 1)).unit()),
+    (-1.0, (-basis(2, 0) + 1j * basis(2, 1)).unit()),
+    (1.0, (-basis(2, 0) - 1j * basis(2, 1)).unit()),
 ])
 
 state0 = basis(2, 0)
@@ -102,24 +97,22 @@
 PY = [ket2dm(stateR), ket2dm(stateL)]
 PZ_ket = [state0, state1]
 
+
 def _equivalent(left, right, tol=1e-8):
     """ Equal up to a phase """
-    return 1 - abs( (left.dag() * right).tr()) < tol
+    return 1 - abs(left.overlap(right)) < tol
 
 
 @pytest.mark.parametrize(["op", "state", "pairs", "probabilities"], [
-                    pytest.param(sigmaz(), basis(2, 0),
-                            SIGMAZ, [0, 1], id="sigmaz_ket"),
-                    pytest.param(sigmaz(), ket2dm(basis(2, 0)),
-                            SIGMAZ, [0, 1], id="sigmaz_dm"),
-                    pytest.param(sigmax(), basis(2, 0),
-                            SIGMAX, [0.5, 0.5], id="sigmax_ket"),
-                    pytest.param(sigmax(), ket2dm(basis(2, 0)),
-                            SIGMAX, [0.5, 0.5], id="sigmax_dm"),
-                    pytest.param(sigmay(), basis(2, 0),
-                            SIGMAY, [0.5, 0.5], id="sigmay_ket"),
-                    pytest.param(sigmay(), ket2dm(basis(2, 0)),
-                            SIGMAY, [0.5, 0.5], id="sigmay_dm")])
+    pytest.param(sigmaz(), basis(2, 0), SIGMAZ, [0, 1], id="sigmaz_ket"),
+    pytest.param(sigmaz(), basis(2, 0).proj(), SIGMAZ, [0, 1], id="sigmaz_dm"),
+    pytest.param(sigmax(), basis(2, 0), SIGMAX, [0.5, 0.5], id="sigmax_ket"),
+    pytest.param(sigmax(), basis(2, 0).proj(), SIGMAX, [0.5, 0.5],
+                 id="sigmax_dm"),
+    pytest.param(sigmay(), basis(2, 0), SIGMAY, [0.5, 0.5], id="sigmay_ket"),
+    pytest.param(sigmay(), basis(2, 0).proj(), SIGMAY, [0.5, 0.5],
+                 id="sigmay_dm"),
+])
 def test_measurement_statistics_observable(op, state, pairs, probabilities):
     """ measurement_statistics_observable: observables on basis states. """
 
@@ -129,146 +122,20 @@
         ess = ess_or_projs
         assert len(ess) == len(pairs.eigenstates)
         for a, b in zip(ess, pairs.eigenstates):
-<<<<<<< HEAD
-            assert_(a == b)
-=======
-            assert (_equivalent(a, b))
-
->>>>>>> 8e181cc4
+            assert _equivalent(a, b)
     else:
         projs = ess_or_projs
         assert len(projs) == len(pairs.projectors)
         for a, b in zip(projs, pairs.projectors):
-<<<<<<< HEAD
-            assert_(a == b)
-    assert_almost_equal(probs, probabilities)
-
-
-def test_measurement_statistics_sigmaz():
-    """ measurement statistics: sigmaz applied to basis states. """
-    check_measurement_statistics(
-        qutip.sigmaz(), qutip.basis(2, 0), SIGMAZ, [0, 1],
-    )
-    check_measurement_statistics(
-        qutip.sigmaz(), qutip.basis(2, 0).proj(), SIGMAZ, [0, 1],
-    )
-
-
-def test_measurement_statistics_sigmax():
-    """ measurement statistics: sigmax applied to basis states. """
-    check_measurement_statistics(
-        qutip.sigmax(), qutip.basis(2, 0), SIGMAX, [0.5, 0.5],
-    )
-    check_measurement_statistics(
-        qutip.sigmax(), qutip.basis(2, 0).proj(), SIGMAX, [0.5, 0.5],
-    )
-
-
-def test_measurement_statistics_sigmay():
-    """ measurement statistics: sigmay applied to basis states. """
-    check_measurement_statistics(
-        qutip.sigmay(), qutip.basis(2, 0), SIGMAY, [0.5, 0.5],
-    )
-    check_measurement_statistics(
-        qutip.sigmay(), qutip.basis(2, 0).proj(), SIGMAY, [0.5, 0.5],
-    )
-
-
-def test_measurement_statistics_input_errors():
-    """ measurement_statistics: check input errors """
-    assert_raises_regex(
-        TypeError, "op must be a Qobj",
-        measurement_statistics, "notqobj", qutip.basis(2, 0))
-    assert_raises_regex(
-        ValueError, "op must be an operator",
-        measurement_statistics, qutip.basis(2, 1), qutip.basis(2, 0))
-    assert_raises_regex(
-        TypeError, "state must be a Qobj",
-        measurement_statistics, qutip.sigmaz(), "notqobj")
-    assert_raises_regex(
-        ValueError, "state must be a ket or a density matrix",
-        measurement_statistics, qutip.sigmaz(), qutip.basis(2, 0).dag())
-    assert_raises_regex(
-        ValueError,
-        "op and state dims should be compatible when state is a ket",
-        measurement_statistics, qutip.sigmaz(), qutip.basis(3, 0))
-    assert_raises_regex(
-        ValueError,
-        "op and state dims should match when state is a density matrix",
-        measurement_statistics, qutip.sigmaz(), qutip.basis(3, 0).proj())
-
-
-def check_measure(op, state, expected_measurements, seed=0):
-    np.random.seed(seed)
-    measurements = []
-    for _ in expected_measurements:
-        value, new_state = measure(op, state)
-        measurements.append((value, new_state))
-    assert_(measurements == expected_measurements)
-
-
-def test_measure_sigmaz():
-    """ measure: basis states using sigmaz """
-    check_measure(qutip.sigmaz(), qutip.basis(2, 0), [SIGMAZ[1]] * 5)
-    check_measure(qutip.sigmaz(), qutip.basis(2, 1), [SIGMAZ[0]] * 5)
-    check_measure(qutip.sigmaz(), qutip.basis(2, 0).proj(),
-                  pairs2dm([SIGMAZ[1]] * 5))
-    check_measure(qutip.sigmaz(), qutip.basis(2, 1).proj(),
-                  pairs2dm([SIGMAZ[0]] * 5))
-
-
-def test_measure_sigmax():
-    """ measure: basis states using sigmax """
-    check_measure(
-        qutip.sigmax(), qutip.basis(2, 0),
-        [SIGMAX[1], SIGMAX[1], SIGMAX[1], SIGMAX[1], SIGMAX[0]],
-    )
-    check_measure(
-        qutip.sigmax(), qutip.basis(2, 1),
-        [SIGMAX[1], SIGMAX[1], SIGMAX[1], SIGMAX[1], SIGMAX[0]],
-    )
-    check_measure(
-        qutip.sigmax(), qutip.basis(2, 0),
-        [SIGMAX[0], SIGMAX[1], SIGMAX[1], SIGMAX[1], SIGMAX[0]],
-        seed=42,
-    )
-    check_measure(
-        qutip.sigmax(), qutip.basis(2, 0).proj(),
-        pairs2dm([SIGMAX[1], SIGMAX[1], SIGMAX[1], SIGMAX[1], SIGMAX[0]]),
-    )
-
-
-def test_measure_sigmay():
-    """ measure: basis states using sigmay """
-    check_measure(
-        qutip.sigmay(), qutip.basis(2, 0),
-        [SIGMAY[1], SIGMAY[1], SIGMAY[1], SIGMAY[1], SIGMAY[0]],
-    )
-    check_measure(
-        qutip.sigmay(), qutip.basis(2, 1),
-        [SIGMAY[1], SIGMAY[1], SIGMAY[1], SIGMAY[1], SIGMAY[0]],
-    )
-    check_measure(
-        qutip.sigmay(), qutip.basis(2, 1),
-        [SIGMAY[0], SIGMAY[1], SIGMAY[1], SIGMAY[1], SIGMAY[0]],
-        seed=42,
-    )
-    check_measure(
-        qutip.sigmay(), qutip.basis(2, 1).proj(),
-        pairs2dm([SIGMAY[0], SIGMAY[1], SIGMAY[1], SIGMAY[1], SIGMAY[0]]),
-        seed=42,
-    )
-=======
-            assert (_equivalent(a, b))
+            assert _equivalent(a, b)
     np.testing.assert_almost_equal(probs, probabilities)
 
 
 @pytest.mark.parametrize(["op", "state"], [
-                    pytest.param(sigmax(), tensor(basis(2, 0), basis(2, 0)),
-                                id="partial_ket_observable"),
-                    pytest.param(sigmaz(), tensor(ket2dm(basis(2, 0)),
-                                                    ket2dm(basis(2, 0))),
-                                id="partial_dm_observable")])
+    pytest.param(sigmax(), basis([2, 2], [0, 0]), id="partial_ket_observable"),
+    pytest.param(sigmaz(), basis([2, 2], [0, 0]).proj(),
+                 id="partial_dm_observable")
+])
 def test_measurement_statistics_observable_ind(op, state):
     """ measurement_statistics_observable: observables on basis
         states with targets. """
@@ -279,29 +146,24 @@
                                                 state, op, targets=[0])
     np.testing.assert_almost_equal(evs1, evs2)
     for a, b in zip(ess_or_projs1, ess_or_projs2):
-        assert isequal(a, b)
+        assert a == b
     np.testing.assert_almost_equal(probs1, probs2)
 
 
 @pytest.mark.parametrize(["ops", "state", "final_states", "probabilities"], [
-                    pytest.param(PZ, basis(2, 0),
-                            [state0, None], [1, 0], id="PZ_ket"),
-                    pytest.param(PZ, ket2dm(basis(2, 0)),
-                            [ket2dm(state0), None], [1, 0], id="PZ_dm"),
-                    pytest.param(PZ_ket, basis(2, 0),
-                            [state0, None], [1, 0], id="PZket_ket"),
-                    pytest.param(PZ_ket, ket2dm(basis(2, 0)),
-                            [ket2dm(state0), None], [1, 0], id="PZket_dm"),
-                    pytest.param(PX, basis(2, 0),
-                            [stateplus, stateminus], [0.5, 0.5], id="PX_ket"),
-                    pytest.param(PX, ket2dm(basis(2, 0)),
-                            [ket2dm(stateplus), ket2dm(stateminus)],
-                            [0.5, 0.5], id="PX_dm"),
-                    pytest.param(PY, basis(2, 0),
-                            [stateR, stateL], [0.5, 0.5], id="PY_ket"),
-                    pytest.param(PY, ket2dm(basis(2, 0)),
-                            [ket2dm(stateR), ket2dm(stateL)],
-                            [0.5, 0.5], id="PY_dm")])
+    pytest.param(PZ, basis(2, 0), [state0, None], [1, 0], id="PZ_ket"),
+    pytest.param(PZ, basis(2, 0).proj(), [state0.proj(), None], [1, 0],
+                 id="PZ_dm"),
+    pytest.param(PZ_ket, basis(2, 0), [state0, None], [1, 0], id="PZket_ket"),
+    pytest.param(PZ_ket, basis(2, 0).proj(), [state0.proj(), None], [1, 0],
+                 id="PZket_dm"),
+    pytest.param(PX, basis(2, 0), [stateplus, stateminus], [0.5, 0.5],
+                 id="PX_ket"),
+    pytest.param(PX, basis(2, 0).proj(), [stateplus.proj(), stateminus.proj()],
+                 [0.5, 0.5], id="PX_dm"),
+    pytest.param(PY, basis(2, 0), [stateR, stateL], [0.5, 0.5], id="PY_ket"),
+    pytest.param(PY, basis(2, 0).proj(), [stateR.proj(), stateL.proj()],
+                 [0.5, 0.5], id="PY_dm")])
 def test_measurement_statistics_povm(ops, state, final_states, probabilities):
     """ measurement_statistics_povm: projectors applied to basis states. """
 
@@ -309,21 +171,18 @@
     for i, final_state in enumerate(final_states):
         collapsed_state = collapsed_states[i]
         if final_state:
-            assert isequal(collapsed_state, final_state)
+            assert collapsed_state == final_state
         else:
             assert collapsed_state is None
     np.testing.assert_almost_equal(probs, probabilities)
 
 
 @pytest.mark.parametrize(["ops", "state"], [
-                    pytest.param(PX, tensor(basis(2, 0), basis(2, 0)),
-                                id="partial_ket"),
-                    pytest.param(PX,
-                                tensor(ket2dm(basis(2, 0)),
-                                        ket2dm(basis(2, 0))),
-                                id="partial_dm")])
+    pytest.param(PX, basis([2, 2], [0, 0]), id="partial_ket"),
+    pytest.param(PX, basis([2, 2], [0, 0]).proj(), id="partial_dm"),
+])
 def test_measurement_statistics_ind(ops, state):
-    """ measurement_statistics_povm: projectors on basis states with targets. """
+    """measurement_statistics_povm: projectors on basis states with targets."""
 
     states1, probs1 = measurement_statistics_povm(
                                     state,
@@ -331,7 +190,7 @@
     states2, probs2 = measurement_statistics_povm(state, ops, targets=[0])
 
     for a, b in zip(states1, states2):
-        assert isequal(a, b)
+        assert a == b
     np.testing.assert_almost_equal(probs1, probs2)
 
 
@@ -442,8 +301,7 @@
     collapsed_states, _ = measurement_statistics_povm(state, ops)
     for _ in range(10):
         index, final_state = measure_povm(state, ops)
-        assert isequal(final_state, collapsed_states[index])
->>>>>>> 8e181cc4
+        assert final_state == collapsed_states[index]
 
 
 def test_measure_input_errors():
@@ -479,26 +337,6 @@
     """ measure_observable: check input errors """
     np.testing.assert_raises_regex(
         TypeError, "op must be a Qobj",
-<<<<<<< HEAD
-        measure, "notqobj", qutip.basis(2, 0))
-    assert_raises_regex(
-        ValueError, "op must be an operator",
-        measure, qutip.basis(2, 1), qutip.basis(2, 0))
-    assert_raises_regex(
-        TypeError, "state must be a Qobj",
-        measure, qutip.sigmaz(), "notqobj")
-    assert_raises_regex(
-        ValueError, "state must be a ket or a density matrix",
-        measure, qutip.sigmaz(), qutip.basis(2, 0).dag())
-    assert_raises_regex(
-        ValueError,
-        "op and state dims should be compatible when state is a ket",
-        measure, qutip.sigmaz(), qutip.basis(3, 0))
-    assert_raises_regex(
-        ValueError,
-        "op and state dims should match when state is a density matrix",
-        measure, qutip.sigmaz(), qutip.basis(3, 0).proj())
-=======
         measure_observable, basis(2, 0), "notqobj")
     np.testing.assert_raises_regex(
         ValueError, "op must be all operators or all kets",
@@ -531,9 +369,9 @@
     E_2 = coeff * ket2dm((basis(2, 0) - basis(2, 1))/(sqrt(2)))
     E_3 = identity(2) - E_1 - E_2
 
-    M_1 = Qobj(scipy.linalg.sqrtm(E_1))
-    M_2 = Qobj(scipy.linalg.sqrtm(E_2))
-    M_3 = Qobj(scipy.linalg.sqrtm(E_3))
+    M_1 = E_1.sqrtm()
+    M_2 = E_2.sqrtm()
+    M_3 = E_3.sqrtm()
 
     ket1 = basis(2, 0)
     ket2 = (basis(2, 0) + basis(2, 1))/(sqrt(2))
@@ -580,7 +418,8 @@
         np.testing.assert_allclose(probabilities_state, probabilities_dm)
         np.testing.assert_allclose(probabilities_state, probabilities_i)
         for j, final_state in enumerate(final_states):
-            np.testing.assert_allclose(final_dms[j], ket2dm(final_state))
+            np.testing.assert_allclose(final_dms[j].full(),
+                                       final_state.proj().full())
 
 
 @pytest.mark.parametrize("index", [0, 1])
@@ -609,5 +448,4 @@
             Mprime = Measurement("11", targets=[1-index])
             states_11, probability_11 = Mprime.measurement_comp_basis(state)
             assert probability_11[1] == 1
-            assert states_11[0] is None
->>>>>>> 8e181cc4
+            assert states_11[0] is None