--- conflicted
+++ resolved
@@ -1,3 +1,36 @@
+# This file is part of QuTiP: Quantum Toolbox in Python.
+#
+#    Copyright (c) 2011 and later, Paul D. Nation and Robert J. Johansson.
+#    All rights reserved.
+#
+#    Redistribution and use in source and binary forms, with or without
+#    modification, are permitted provided that the following conditions are
+#    met:
+#
+#    1. Redistributions of source code must retain the above copyright notice,
+#       this list of conditions and the following disclaimer.
+#
+#    2. Redistributions in binary form must reproduce the above copyright
+#       notice, this list of conditions and the following disclaimer in the
+#       documentation and/or other materials provided with the distribution.
+#
+#    3. Neither the name of the QuTiP: Quantum Toolbox in Python nor the names
+#       of its contributors may be used to endorse or promote products derived
+#       from this software without specific prior written permission.
+#
+#    THIS SOFTWARE IS PROVIDED BY THE COPYRIGHT HOLDERS AND CONTRIBUTORS
+#    "AS IS" AND ANY EXPRESS OR IMPLIED WARRANTIES, INCLUDING, BUT NOT
+#    LIMITED TO, THE IMPLIED WARRANTIES OF MERCHANTABILITY AND FITNESS FOR A
+#    PARTICULAR PURPOSE ARE DISCLAIMED. IN NO EVENT SHALL THE COPYRIGHT
+#    HOLDER OR CONTRIBUTORS BE LIABLE FOR ANY DIRECT, INDIRECT, INCIDENTAL,
+#    SPECIAL, EXEMPLARY, OR CONSEQUENTIAL DAMAGES (INCLUDING, BUT NOT
+#    LIMITED TO, PROCUREMENT OF SUBSTITUTE GOODS OR SERVICES; LOSS OF USE,
+#    DATA, OR PROFITS; OR BUSINESS INTERRUPTION) HOWEVER CAUSED AND ON ANY
+#    THEORY OF LIABILITY, WHETHER IN CONTRACT, STRICT LIABILITY, OR TORT
+#    (INCLUDING NEGLIGENCE OR OTHERWISE) ARISING IN ANY WAY OUT OF THE USE
+#    OF THIS SOFTWARE, EVEN IF ADVISED OF THE POSSIBILITY OF SUCH DAMAGE.
+###############################################################################
+
 from pathlib import Path
 import pytest
 import numpy as np
@@ -551,27 +584,5 @@
             for i, final_state in enumerate(final_states):
                 _, probs_final = fourth.measurement_comp_basis(final_state)
                 np.testing.assert_allclose(probs_initial, probs_final)
-<<<<<<< HEAD
                 if result.get_probabilities(i) > 1e-30:
-                    assert sum(result_cbits[i]) == 1
-=======
-                assert sum(result_cbits[i]) == 1
-
-    def test_latex_code(self):
-        qc = QubitCircuit(1, num_cbits=1, reverse_states=True)
-        qc.add_measurement("M0", targets=0, classical_store=0)
-        exp = \
-            ' &  &  \\qw \\cwx[1]  & \\qw \\\\ \n &  &  \\meter & \\qw \\\\ \n'
-        assert qc.latex_code() == exp
-
-    def test_latex_code_non_reversed(self):
-        qc = QubitCircuit(1, num_cbits=1, reverse_states=False)
-        qc.add_measurement("M0", targets=0, classical_store=0)
-        exp = ' &  &  \\meter & \\qw \\\\ \n &  ' + \
-              '&  \\qw \\cwx[-1]  & \\qw \\\\ \n'
-        assert qc.latex_code() == exp
-
-
-if __name__ == "__main__":
-    run_module_suite()
->>>>>>> 1b1f6dff
+                    assert sum(result_cbits[i]) == 1