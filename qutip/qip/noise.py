import numbers
from collections.abc import Iterable
from copy import deepcopy
import numpy as np

from qutip.qobjevo import QobjEvo
from qutip.qip.operations import expand_operator
from qutip.qobj import Qobj
from qutip.operators import sigmaz, destroy, num
from qutip.qip.pulse import Pulse


__all__ = ["Noise", "DecoherenceNoise", "RelaxationNoise",
           "ControlAmpNoise", "RandomNoise", "process_noise"]


def process_noise(pulses, noise_list, dims, t1=None, t2=None,
                  device_noise=False):
    """
    Apply noise to the input list of pulses. It does not modify the input
    pulse, but return a new one containing the noise.

    Parameters
    ----------
    pulses: list of :class:`.Pulse`
        The input pulses, on which the noise object will be applied.
    noise_list: list of :class:`.Noise`
        A list of noise objects.
    dims: int or list
        Dimension of the system.
        If int, we assume it is the number of qubits in the system.
        If list, it is the dimension of the component systems.
    t1: list or float, optional
        Characterize the decoherence of amplitude damping for
        each qubit. A list of size `N` or a float for all qubits.
    t2: list of float, optional
        Characterize the decoherence of dephasing for
        each qubit. A list of size `N` or a float for all qubits.
    device_noise: bool
        If pulse independent noise such as relaxation are included.
        Default is False.

    Returns
    -------
<<<<<<< HEAD
    noisy_pulses: list of :class:`.Pulse`
        The noisy pulses.
    """
    # first the control pulse with noise,
    # then additional pulse independent noise.
    noisy_pulses = process_pulse_noise(pulses, noise_list, dims)
    if device_noise:
        noisy_pulses += process_device_noise(noise_list, dims, t1, t2)
    return noisy_pulses


def process_device_noise(noise_list, dims, t1=None, t2=None):
    """
    Apply pulse independent noise to the input list of pulses.
    It does not modify the input
    pulse, but return a new one containing the noise.
    Pulse dependent noise will be ignored.

    Parameters
    ----------
    noise_list: list of :class:`.Noise`
        A list of noise objects.
    dims: int or list
        Dimension of the system.
        If int, we assume it is the number of qubits in the system.
        If list, it is the dimension of the component systems.
    t1: list or float, optional
        Characterize the decoherence of amplitude damping for
        each qubit. A list of size `N` or a float for all qubits.
    t2: list of float, optional
        Characterize the decoherence of dephasing for
        each qubit. A list of size `N` or a float for all qubits.

    Returns
    -------
    noisy_pulses: list of :class:`.Pulse`
        A list of Dummy pulse objects with zero Hamiltonian
        by non-trivial noise.
    """
    device_noise = []
=======
    noisy_pulses: list of :class:`qutip.qip.Pulse`
        The noisy pulses, including the system noise.
    """
    noisy_pulses = deepcopy(pulses)
    systematic_noise = Pulse(None, None, label="systematic_noise")

>>>>>>> 199eaf25
    if (t1 is not None) or (t2 is not None):
        noise_list.append(RelaxationNoise(t1, t2))

    for noise in noise_list:
<<<<<<< HEAD
        if isinstance(noise, (DecoherenceNoise, RelaxationNoise)):
            device_noise += [noise.get_noisy_dynamics(dims)]

    return device_noise


def process_pulse_noise(pulses, noise_list, dims):
    """
    Apply pulse dependent noise to the input list of pulses.
    It does not modify the input
    pulse, but return a new one containing the noise.
    Device noise noise will be ignored.

    Parameters
    ----------
    pulses: list of :class:`.Pulse`
        The input pulses, on which the noise object will be applied.
    noise_list: list of :class:`.Noise`
        A list of noise objects.
    dims: int or list
        Dimension of the system.
        If int, we assume it is the number of qubits in the system.
        If list, it is the dimension of the component systems.

    noisy_pulses: list of :class:`.Pulse`
        The list of pulses with pulse dependent noise.
    """
    noisy_pulses = deepcopy(pulses)
    for noise in noise_list:
        if isinstance(noise, ControlAmpNoise):
            noisy_pulses = noise.get_noisy_dynamics(noisy_pulses)
        elif isinstance(noise, UserNoise):
            noisy_pulses = noise.get_noisy_dynamics(pulses, dims)
    return noisy_pulses
=======
        if isinstance(noise, (DecoherenceNoise, RelaxationNoise)) \
                and not device_noise:
            pass
        else:
            noisy_pulses, systematic_noise = noise._apply_noise(
                dims=dims, pulses=noisy_pulses,
                systematic_noise=systematic_noise)

    if device_noise:
        return noisy_pulses + [systematic_noise]
    else:
        return noisy_pulses
>>>>>>> 199eaf25


class Noise(object):
    """
    The base class representing noise in a processor.
    The noise object can be added to :class:`.Processor` and
    contributes to evolution.
    """
    def __init__(self):
        pass

    def get_noisy_dynamics(self, dims, pulses, systematic_noise):
        """
        Return a pulses list added with noise and
        the pulse independent noise in a dummy Pulse object.

        Parameters
        ----------
        dims: list, optional
            The dimension of the components system, the default value is
            [2,2...,2] for qubits system.

        pulses: list of :class:`~qutip.qip.pulse.Pulse`
            The input pulses, on which the noise object is to be applied.

        systematic_noise: :class:`~qutip.qip.pulse.Pulse`
            The dummy pulse with no ideal control element.

        Returns
        -------
        noisy_pulses: list of :class:`~qutip.qip.pulse.Pulse`
            Noisy pulses.

        systematic_noise: :class:`~qutip.qip.pulse.Pulse`
            The dummy pulse representing pulse independent noise.
        """
        raise NotImplementedError(
            "Subclass error needs a method"
            "`get_noisy_dynamics` to process the noise.")

    def _apply_noise(self, pulses=None, systematic_noise=None, dims=None):
        """
        For backward compatibility, in case the method has no return value
        or only return the pulse.
        """
        result = self.get_noisy_dynamics(
            pulses=pulses, systematic_noise=systematic_noise, dims=dims)
        if result is None:  # in-place change
            pass
        elif isinstance(result, tuple) and len(result) == 2:
            pulses, systematic_noise = result
        # only pulse
        elif isinstance(result, list) and len(result) == len(pulses):
            pulses = result
        else:
            raise TypeError(
                "Returned value of get_noisy_dynamics not understood.")
        return pulses, systematic_noise


class DecoherenceNoise(Noise):
    """
    The decoherence noise in a processor. It generates lindblad noise
    according to the given collapse operator `c_ops`.

    Parameters
    ----------
    c_ops: :class:`qutip.Qobj` or list
        The Hamiltonian representing the dynamics of the noise.
    targets: int or list, optional
        The indices of qubits that are acted on. Default is on all
        qubits
    coeff: list, optional
        A list of the coefficients for the control Hamiltonians.
    tlist: array_like, optional
        A NumPy array specifies the time of each coefficient.
    all_qubits: bool, optional
        If `c_ops` contains only single qubits collapse operator,
        ``all_qubits=True`` will allow it to be applied to all qubits.

    Attributes
    ----------
    c_ops: :class:`qutip.Qobj` or list
        The Hamiltonian representing the dynamics of the noise.
    targets: int or list
        The indices of qubits that are acted on.
    coeff: list
        A list of the coefficients for the control Hamiltonians.
    tlist: array_like
        A NumPy array specifies the time of each coefficient.
    all_qubits: bool
        If `c_ops` contains only single qubits collapse operator,
        ``all_qubits=True`` will allow it to be applied to all qubits.
    """
    def __init__(self, c_ops, targets=None, coeff=None, tlist=None,
                 all_qubits=False):
        if isinstance(c_ops, Qobj):
            self.c_ops = [c_ops]
        else:
            self.c_ops = c_ops
        self.coeff = coeff
        self.tlist = tlist
        self.targets = targets
        if all_qubits:
            if not all([c_op.dims == [[2], [2]] for c_op in self.c_ops]):
                raise ValueError(
                    "The operator is not a single qubit operator, "
                    "thus cannot be applied to all qubits")
        self.all_qubits = all_qubits

<<<<<<< HEAD
    def get_noisy_dynamics(self, dims):
        """
        Return a list of Pulse object with only trivial ideal pulse (H=0) but
        non-trivial lindblad noise.

        Parameters
        ----------
        dims: list, optional
            The dimension of the components system, the default value is
            [2,2...,2] for qubits system.

        Returns
        -------
        lindblad_noise: list of :class:`.Pulse`
            A list of Pulse object with only trivial ideal pulse (H=0) but
            non-trivial lindblad noise.
        """
        if isinstance(dims, list):
            N = len(dims)
        else:
            N = dims
=======
    def get_noisy_dynamics(
            self, dims=None, pulses=None, systematic_noise=None):
        if systematic_noise is None:
            systematic_noise = Pulse(None, None, label="system")
        N = len(dims)
>>>>>>> 199eaf25
        # time-independent
        if (self.coeff is None) and (self.tlist is None):
            self.coeff = True

        for c_op in self.c_ops:
            if self.all_qubits:
                for targets in range(N):
                    systematic_noise.add_lindblad_noise(
                        c_op, targets, self.tlist, self.coeff)
            else:
                systematic_noise.add_lindblad_noise(
                    c_op, self.targets, self.tlist, self.coeff)
        return pulses, systematic_noise


class RelaxationNoise(Noise):
    """
    The decoherence on each qubit characterized by two time scales t1 and t2.

    Parameters
    ----------
    t1: float or list, optional
        Characterize the decoherence of amplitude damping for
        each qubit.
    t2: float or list, optional
        Characterize the decoherence of dephasing for
        each qubit.
    targets: int or list, optional
        The indices of qubits that are acted on. Default is on all
        qubits

    Attributes
    ----------
    t1: float or list
        Characterize the decoherence of amplitude damping for
        each qubit.
    t2: float or list
        Characterize the decoherence of dephasing for
        each qubit.
    targets: int or list
        The indices of qubits that are acted on.
    """
    def __init__(self, t1=None, t2=None, targets=None):
        self.t1 = t1
        self.t2 = t2
        self.targets = targets

    def _T_to_list(self, T, N):
        """
        Check if the relaxation time is valid

        Parameters
        ----------
        T: list of float
            The relaxation time
        N: int
            The number of component systems.

        Returns
        -------
        T: list
            The relaxation time in Python list form
        """
        if (isinstance(T, numbers.Real) and T > 0) or T is None:
            return [T] * N
        elif isinstance(T, Iterable) and len(T) == N:
            return T
        else:
            raise ValueError(
                "Invalid relaxation time T={},"
                "either the length is not equal to the number of qubits, "
                "or T is not a positive number.".format(T))

<<<<<<< HEAD
    def get_noisy_dynamics(self, dims):
        """
        Return a list of Pulse object with only trivial ideal pulse (H=0) but
        non-trivial relaxation noise.

        Parameters
        ----------
        dims: list, optional
            The dimension of the components system, the default value is
            [2,2...,2] for qubits system.

        Returns
        -------
        lindblad_noise: list of :class:`.Pulse`
            A list of Pulse object with only trivial ideal pulse (H=0) but
            non-trivial relaxation noise.
        """
        if isinstance(dims, list):
            for d in dims:
                if d != 2:
                    raise ValueError(
                        "Relaxation noise is defined only for qubits system")
            N = len(dims)
        else:
            N = dims
=======
    def get_noisy_dynamics(
            self, dims=None, pulses=None, systematic_noise=None):
        if systematic_noise is None:
            systematic_noise = Pulse(None, None, label="system")
        N = len(dims)
>>>>>>> 199eaf25

        self.t1 = self._T_to_list(self.t1, N)
        self.t2 = self._T_to_list(self.t2, N)
        if len(self.t1) != N or len(self.t2) != N:
            raise ValueError(
                "Length of t1 or t2 does not match N, "
                "len(t1)={}, len(t2)={}".format(
                    len(self.t1), len(self.t2)))

        if self.targets is None:
            targets = range(N)
        else:
            targets = self.targets
        for qu_ind in targets:
            t1 = self.t1[qu_ind]
            t2 = self.t2[qu_ind]
            if t1 is not None:
                op = 1/np.sqrt(t1) * destroy(dims[qu_ind])
                systematic_noise.add_lindblad_noise(op, qu_ind, coeff=True)
            if t2 is not None:
                # Keep the total dephasing ~ exp(-t/t2)
                if t1 is not None:
                    if 2*t1 < t2:
                        raise ValueError(
                            "t1={}, t2={} does not fulfill "
                            "2*t1>t2".format(t1, t2))
                    T2_eff = 1./(1./t2-1./2./t1)
                else:
                    T2_eff = t2
                op = 1/np.sqrt(2*T2_eff) * 2 * num(dims[qu_ind])
                systematic_noise.add_lindblad_noise(op, qu_ind, coeff=True)
        return pulses, systematic_noise


class ControlAmpNoise(Noise):
    """
    The noise in the amplitude of the control pulse.

    Parameters
    ----------
    coeff: list
        A list of the coefficients for the control Hamiltonians.
        For available choices, see :class:`qutip.QobjEvo`.
    tlist: array_like, optional
        A NumPy array specifies the time of each coefficient.
    indices: list of int, optional
        The indices of target pulse in the list of pulses.
    Attributes
    ----------
    coeff: list
        A list of the coefficients for the control Hamiltonians.
        For available choices, see :class:`qutip.QobjEvo`.
    tlist: array_like
        A NumPy array specifies the time of each coefficient.
    indices: list of int
        The indices of target pulse in the list of pulses.

    """
    def __init__(self, coeff, tlist=None, indices=None):
        self.coeff = coeff
        self.tlist = tlist
        self.indices = indices

<<<<<<< HEAD
    def get_noisy_dynamics(self, pulses):
        """
        Return a list of pulses containing the input pulse with additional
        coherent noise.

        Parameters
        ----------
        pulses: list of :class:`.Pulse`
            The input pulses, on which the noise object will be applied.

        Returns
        -------
        noisy_pulses: list of :class:`.Pulse`
            The input `Pulse` object with additional coherent noise.
        """
=======
    def get_noisy_dynamics(
            self, dims=None, pulses=None, systematic_noise=None):
        if pulses is None:
            pulses = []
>>>>>>> 199eaf25
        if self.indices is None:
            indices = range(len(pulses))
        else:
            indices = self.indices
        for i in indices:
            pulse = pulses[i]
            if isinstance(self.coeff, (int, float)):
                coeff = pulse.coeff * self.coeff
            else:
                coeff = self.coeff
            if self.tlist is None:
                tlist = pulse.tlist
            else:
                tlist = self.tlist
            pulses[i].add_coherent_noise(
                pulse.qobj, pulse.targets, tlist, coeff)
        return pulses, systematic_noise


class RandomNoise(ControlAmpNoise):
    """
    Random noise in the amplitude of the control pulse. The arguments for
    the random generator need to be given as key word arguments.

    Parameters
    ----------
    dt: float, optional
        The time interval between two random amplitude. The coefficients
        of the noise are the same within this time range.
    rand_gen: numpy.random, optional
        A random generator in numpy.random, it has to take a ``size``
        parameter as the size of random numbers in the output array.
    indices: list of int, optional
        The indices of target pulse in the list of pulses.
    **kwargs:
        Key word arguments for the random number generator.

    Attributes
    ----------
    dt: float, optional
        The time interval between two random amplitude. The coefficients
        of the noise are the same within this time range.
    rand_gen: numpy.random, optional
        A random generator in numpy.random, it has to take a ``size``
        parameter.
    indices: list of int
        The indices of target pulse in the list of pulses.
    **kwargs:
        Key word arguments for the random number generator.

    Examples
    --------
    >>> gaussnoise = RandomNoise( \
            dt=0.1, rand_gen=np.random.normal, loc=mean, scale=std) \
            # doctest: +SKIP
    """
    def __init__(
            self, dt, rand_gen, indices=None, **kwargs):
        super(RandomNoise, self).__init__(coeff=None, tlist=None)
        self.rand_gen = rand_gen
        self.kwargs = kwargs
        if "size" in kwargs:
            raise ValueError("size is preditermined inside the noise object.")
        self.dt = dt
        self.indices = indices

<<<<<<< HEAD
    def get_noisy_dynamics(self, pulses):
        """
        Return a list of pulses containing the input pulse with additional
        coherent noise.

        Parameters
        ----------
        pulses: list of :class:`.Pulse`
            The input pulses, on which the noise object will be applied.

        Returns
        -------
        noisy_pulses: list of :class:`.Pulse`
            The input `Pulse` object with additional coherent noise.
        """
=======
    def get_noisy_dynamics(
            self, dims=None, pulses=None, systematic_noise=None):
        if pulses is None:
            pulses = []
>>>>>>> 199eaf25
        if self.indices is None:
            indices = range(len(pulses))
        else:
            indices = self.indices
        t_max = -np.inf
        t_min = np.inf
        for pulse in pulses:
            t_max = max(max(pulse.tlist), t_max)
            t_min = min(min(pulse.tlist), t_min)
        # create new tlist and random coeff
        num_rand = int(np.floor((t_max - t_min) / self.dt)) + 1
        tlist = (np.arange(0, self.dt*num_rand, self.dt)[:num_rand] + t_min)
        # [:num_rand] for round of error like 0.2*6=1.2000000000002

        for i in indices:
            pulse = pulses[i]
            coeff = self.rand_gen(**self.kwargs, size=num_rand)
            pulses[i].add_coherent_noise(
                pulse.qobj, pulse.targets, tlist, coeff)
<<<<<<< HEAD
        return pulses


class UserNoise(Noise):
    """
    Template class for user defined noise. It is classified as a pulse
    dependent noise. By calling the method `get_noisy_dynamics`,
    it should return the input pulses with additional
    coherent and/or lindblad noise. If there are
    pulse independent noise, a dummy Pulse can be created by
    ``Pulse(None, None)``. The modified input pulses should always
    be at the begining of the list, followed by the dummy pulses.
    """
    def __init__(self):
        pass

    def get_noisy_dynamics(self, pulses, dims):
        """
        Template method.
        It should return a list of pulses with noise.

        Parameters
        ----------
        pulses: list of :class:`.Pulse`
            The input pulses, on which the noise object will be applied.

        dims: list, optional
            The dimension of the components system, the default value is
            [2,2...,2] for qubits system.

        Returns
        -------
        noisy_pulses: list of :class:`.Pulse`
            The input `Pulse` object with additional noise.
        """
        return pulses
=======
        return pulses, systematic_noise
>>>>>>> 199eaf25
<|MERGE_RESOLUTION|>--- conflicted
+++ resolved
@@ -42,95 +42,16 @@
 
     Returns
     -------
-<<<<<<< HEAD
-    noisy_pulses: list of :class:`.Pulse`
-        The noisy pulses.
-    """
-    # first the control pulse with noise,
-    # then additional pulse independent noise.
-    noisy_pulses = process_pulse_noise(pulses, noise_list, dims)
-    if device_noise:
-        noisy_pulses += process_device_noise(noise_list, dims, t1, t2)
-    return noisy_pulses
-
-
-def process_device_noise(noise_list, dims, t1=None, t2=None):
-    """
-    Apply pulse independent noise to the input list of pulses.
-    It does not modify the input
-    pulse, but return a new one containing the noise.
-    Pulse dependent noise will be ignored.
-
-    Parameters
-    ----------
-    noise_list: list of :class:`.Noise`
-        A list of noise objects.
-    dims: int or list
-        Dimension of the system.
-        If int, we assume it is the number of qubits in the system.
-        If list, it is the dimension of the component systems.
-    t1: list or float, optional
-        Characterize the decoherence of amplitude damping for
-        each qubit. A list of size `N` or a float for all qubits.
-    t2: list of float, optional
-        Characterize the decoherence of dephasing for
-        each qubit. A list of size `N` or a float for all qubits.
-
-    Returns
-    -------
-    noisy_pulses: list of :class:`.Pulse`
-        A list of Dummy pulse objects with zero Hamiltonian
-        by non-trivial noise.
-    """
-    device_noise = []
-=======
     noisy_pulses: list of :class:`qutip.qip.Pulse`
         The noisy pulses, including the system noise.
     """
     noisy_pulses = deepcopy(pulses)
     systematic_noise = Pulse(None, None, label="systematic_noise")
 
->>>>>>> 199eaf25
     if (t1 is not None) or (t2 is not None):
         noise_list.append(RelaxationNoise(t1, t2))
 
     for noise in noise_list:
-<<<<<<< HEAD
-        if isinstance(noise, (DecoherenceNoise, RelaxationNoise)):
-            device_noise += [noise.get_noisy_dynamics(dims)]
-
-    return device_noise
-
-
-def process_pulse_noise(pulses, noise_list, dims):
-    """
-    Apply pulse dependent noise to the input list of pulses.
-    It does not modify the input
-    pulse, but return a new one containing the noise.
-    Device noise noise will be ignored.
-
-    Parameters
-    ----------
-    pulses: list of :class:`.Pulse`
-        The input pulses, on which the noise object will be applied.
-    noise_list: list of :class:`.Noise`
-        A list of noise objects.
-    dims: int or list
-        Dimension of the system.
-        If int, we assume it is the number of qubits in the system.
-        If list, it is the dimension of the component systems.
-
-    noisy_pulses: list of :class:`.Pulse`
-        The list of pulses with pulse dependent noise.
-    """
-    noisy_pulses = deepcopy(pulses)
-    for noise in noise_list:
-        if isinstance(noise, ControlAmpNoise):
-            noisy_pulses = noise.get_noisy_dynamics(noisy_pulses)
-        elif isinstance(noise, UserNoise):
-            noisy_pulses = noise.get_noisy_dynamics(pulses, dims)
-    return noisy_pulses
-=======
         if isinstance(noise, (DecoherenceNoise, RelaxationNoise)) \
                 and not device_noise:
             pass
@@ -143,7 +64,6 @@
         return noisy_pulses + [systematic_noise]
     else:
         return noisy_pulses
->>>>>>> 199eaf25
 
 
 class Noise(object):
@@ -166,18 +86,18 @@
             The dimension of the components system, the default value is
             [2,2...,2] for qubits system.
 
-        pulses: list of :class:`~qutip.qip.pulse.Pulse`
+        pulses: list of :class:`.Pulse`
             The input pulses, on which the noise object is to be applied.
 
-        systematic_noise: :class:`~qutip.qip.pulse.Pulse`
+        systematic_noise: :class:`.Pulse`
             The dummy pulse with no ideal control element.
 
         Returns
         -------
-        noisy_pulses: list of :class:`~qutip.qip.pulse.Pulse`
+        noisy_pulses: list of :class:`.Pulse`
             Noisy pulses.
 
-        systematic_noise: :class:`~qutip.qip.pulse.Pulse`
+        systematic_noise: :class:`.Pulse`
             The dummy pulse representing pulse independent noise.
         """
         raise NotImplementedError(
@@ -254,35 +174,11 @@
                     "thus cannot be applied to all qubits")
         self.all_qubits = all_qubits
 
-<<<<<<< HEAD
-    def get_noisy_dynamics(self, dims):
-        """
-        Return a list of Pulse object with only trivial ideal pulse (H=0) but
-        non-trivial lindblad noise.
-
-        Parameters
-        ----------
-        dims: list, optional
-            The dimension of the components system, the default value is
-            [2,2...,2] for qubits system.
-
-        Returns
-        -------
-        lindblad_noise: list of :class:`.Pulse`
-            A list of Pulse object with only trivial ideal pulse (H=0) but
-            non-trivial lindblad noise.
-        """
-        if isinstance(dims, list):
-            N = len(dims)
-        else:
-            N = dims
-=======
     def get_noisy_dynamics(
             self, dims=None, pulses=None, systematic_noise=None):
         if systematic_noise is None:
             systematic_noise = Pulse(None, None, label="system")
         N = len(dims)
->>>>>>> 199eaf25
         # time-independent
         if (self.coeff is None) and (self.tlist is None):
             self.coeff = True
@@ -356,39 +252,11 @@
                 "either the length is not equal to the number of qubits, "
                 "or T is not a positive number.".format(T))
 
-<<<<<<< HEAD
-    def get_noisy_dynamics(self, dims):
-        """
-        Return a list of Pulse object with only trivial ideal pulse (H=0) but
-        non-trivial relaxation noise.
-
-        Parameters
-        ----------
-        dims: list, optional
-            The dimension of the components system, the default value is
-            [2,2...,2] for qubits system.
-
-        Returns
-        -------
-        lindblad_noise: list of :class:`.Pulse`
-            A list of Pulse object with only trivial ideal pulse (H=0) but
-            non-trivial relaxation noise.
-        """
-        if isinstance(dims, list):
-            for d in dims:
-                if d != 2:
-                    raise ValueError(
-                        "Relaxation noise is defined only for qubits system")
-            N = len(dims)
-        else:
-            N = dims
-=======
     def get_noisy_dynamics(
             self, dims=None, pulses=None, systematic_noise=None):
         if systematic_noise is None:
             systematic_noise = Pulse(None, None, label="system")
         N = len(dims)
->>>>>>> 199eaf25
 
         self.t1 = self._T_to_list(self.t1, N)
         self.t2 = self._T_to_list(self.t2, N)
@@ -452,28 +320,10 @@
         self.tlist = tlist
         self.indices = indices
 
-<<<<<<< HEAD
-    def get_noisy_dynamics(self, pulses):
-        """
-        Return a list of pulses containing the input pulse with additional
-        coherent noise.
-
-        Parameters
-        ----------
-        pulses: list of :class:`.Pulse`
-            The input pulses, on which the noise object will be applied.
-
-        Returns
-        -------
-        noisy_pulses: list of :class:`.Pulse`
-            The input `Pulse` object with additional coherent noise.
-        """
-=======
     def get_noisy_dynamics(
             self, dims=None, pulses=None, systematic_noise=None):
         if pulses is None:
             pulses = []
->>>>>>> 199eaf25
         if self.indices is None:
             indices = range(len(pulses))
         else:
@@ -540,28 +390,10 @@
         self.dt = dt
         self.indices = indices
 
-<<<<<<< HEAD
-    def get_noisy_dynamics(self, pulses):
-        """
-        Return a list of pulses containing the input pulse with additional
-        coherent noise.
-
-        Parameters
-        ----------
-        pulses: list of :class:`.Pulse`
-            The input pulses, on which the noise object will be applied.
-
-        Returns
-        -------
-        noisy_pulses: list of :class:`.Pulse`
-            The input `Pulse` object with additional coherent noise.
-        """
-=======
     def get_noisy_dynamics(
             self, dims=None, pulses=None, systematic_noise=None):
         if pulses is None:
             pulses = []
->>>>>>> 199eaf25
         if self.indices is None:
             indices = range(len(pulses))
         else:
@@ -581,43 +413,4 @@
             coeff = self.rand_gen(**self.kwargs, size=num_rand)
             pulses[i].add_coherent_noise(
                 pulse.qobj, pulse.targets, tlist, coeff)
-<<<<<<< HEAD
-        return pulses
-
-
-class UserNoise(Noise):
-    """
-    Template class for user defined noise. It is classified as a pulse
-    dependent noise. By calling the method `get_noisy_dynamics`,
-    it should return the input pulses with additional
-    coherent and/or lindblad noise. If there are
-    pulse independent noise, a dummy Pulse can be created by
-    ``Pulse(None, None)``. The modified input pulses should always
-    be at the begining of the list, followed by the dummy pulses.
-    """
-    def __init__(self):
-        pass
-
-    def get_noisy_dynamics(self, pulses, dims):
-        """
-        Template method.
-        It should return a list of pulses with noise.
-
-        Parameters
-        ----------
-        pulses: list of :class:`.Pulse`
-            The input pulses, on which the noise object will be applied.
-
-        dims: list, optional
-            The dimension of the components system, the default value is
-            [2,2...,2] for qubits system.
-
-        Returns
-        -------
-        noisy_pulses: list of :class:`.Pulse`
-            The input `Pulse` object with additional noise.
-        """
-        return pulses
-=======
-        return pulses, systematic_noise
->>>>>>> 199eaf25
+        return pulses, systematic_noise