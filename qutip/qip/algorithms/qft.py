# This file is part of QuTiP: Quantum Toolbox in Python.
#
#    Copyright (c) 2011 and later, Paul D. Nation and Robert J. Johansson.
#    All rights reserved.
#
#    Redistribution and use in source and binary forms, with or without
#    modification, are permitted provided that the following conditions are
#    met:
#
#    1. Redistributions of source code must retain the above copyright notice,
#       this list of conditions and the following disclaimer.
#
#    2. Redistributions in binary form must reproduce the above copyright
#       notice, this list of conditions and the following disclaimer in the
#       documentation and/or other materials provided with the distribution.
#
#    3. Neither the name of the QuTiP: Quantum Toolbox in Python nor the names
#       of its contributors may be used to endorse or promote products derived
#       from this software without specific prior written permission.
#
#    THIS SOFTWARE IS PROVIDED BY THE COPYRIGHT HOLDERS AND CONTRIBUTORS
#    "AS IS" AND ANY EXPRESS OR IMPLIED WARRANTIES, INCLUDING, BUT NOT
#    LIMITED TO, THE IMPLIED WARRANTIES OF MERCHANTABILITY AND FITNESS FOR A
#    PARTICULAR PURPOSE ARE DISCLAIMED. IN NO EVENT SHALL THE COPYRIGHT
#    HOLDER OR CONTRIBUTORS BE LIABLE FOR ANY DIRECT, INDIRECT, INCIDENTAL,
#    SPECIAL, EXEMPLARY, OR CONSEQUENTIAL DAMAGES (INCLUDING, BUT NOT
#    LIMITED TO, PROCUREMENT OF SUBSTITUTE GOODS OR SERVICES; LOSS OF USE,
#    DATA, OR PROFITS; OR BUSINESS INTERRUPTION) HOWEVER CAUSED AND ON ANY
#    THEORY OF LIABILITY, WHETHER IN CONTRACT, STRICT LIABILITY, OR TORT
#    (INCLUDING NEGLIGENCE OR OTHERWISE) ARISING IN ANY WAY OUT OF THE USE
#    OF THIS SOFTWARE, EVEN IF ADVISED OF THE POSSIBILITY OF SUCH DAMAGE.
###############################################################################
"""
This module provides the circuit implementation for Quantum Fourier Transform.
"""


import numpy as np
import scipy.sparse as sp
<<<<<<< HEAD
from qutip.qobj import *
from qutip.qip.ops import snot, cphase, swap
=======
from qutip.qip.gates import snot, cphase, swap
>>>>>>> 852a74c7
from qutip.qip.circuit import QubitCircuit
from qutip.qobj import Qobj


__all__ = ['qft', 'qft_steps', 'qft_gate_sequence']


def qft(N=1):
    """
    Quantum Fourier Transform operator on N qubits.

    Parameters
    ----------
    N : int
        Number of qubits.

    Returns
    -------
    QFT: qobj
        Quantum Fourier transform operator.

    """
    if N < 1:
        raise ValueError("Minimum value of N can be 1")

    N2 = 2 ** N
    phase = 2.0j * np.pi / N2
    arr = np.arange(N2)
    L, M = np.meshgrid(arr, arr)
    L = phase * (L * M)
    L = np.exp(L)
    dims = [[2] * N, [2] * N]
    return Qobj(1.0 / np.sqrt(N2) * L, dims=dims)


def qft_steps(N=1, swapping=True):
    """
    Quantum Fourier Transform operator on N qubits returning the individual
    steps as unitary matrices operating from left to right.

    Parameters
    ----------
    N: int
        Number of qubits.
    swap: boolean
        Flag indicating sequence of swap gates to be applied at the end or not.

    Returns
    -------
    U_step_list: list of qobj
        List of Hadamard and controlled rotation gates implementing QFT.

    """
    if N < 1:
        raise ValueError("Minimum value of N can be 1")

    U_step_list = []
    if N == 1:
        U_step_list.append(snot())
    else:
        for i in range(N):
            for j in range(i):
                U_step_list.append(cphase(np.pi / (2 ** (i - j)), N,
                                          control=i, target=j))
            U_step_list.append(snot(N, i))
        if swapping:
            for i in range(N // 2):
                U_step_list.append(swap(N, [N - i - 1, i]))

    return U_step_list


def qft_gate_sequence(N=1, swapping=True):
    """
    Quantum Fourier Transform operator on N qubits returning the gate sequence.

    Parameters
    ----------
    N: int
        Number of qubits.
    swap: boolean
        Flag indicating sequence of swap gates to be applied at the end or not.

    Returns
    -------
    qc: instance of QubitCircuit
        Gate sequence of Hadamard and controlled rotation gates implementing
        QFT.
    """

    if N < 1:
        raise ValueError("Minimum value of N can be 1")

    qc = QubitCircuit(N)
    if N == 1:
        qc.add_gate("SNOT", targets=[0])
    else:
        for i in range(N):
            for j in range(i):
                qc.add_gate("CPHASE", targets=[j], controls=[i],
                            arg_label=r"{\pi/2^{%d}}" % (i - j),
                            arg_value=np.pi / (2 ** (i - j)))
            qc.add_gate("SNOT", targets=[i])
        if swapping:
            for i in range(N // 2):
                qc.add_gate("SWAP", targets=[N - i - 1, i])

    return qc<|MERGE_RESOLUTION|>--- conflicted
+++ resolved
@@ -37,12 +37,8 @@
 
 import numpy as np
 import scipy.sparse as sp
-<<<<<<< HEAD
 from qutip.qobj import *
 from qutip.qip.ops import snot, cphase, swap
-=======
-from qutip.qip.gates import snot, cphase, swap
->>>>>>> 852a74c7
 from qutip.qip.circuit import QubitCircuit
 from qutip.qobj import Qobj
 
