--- conflicted
+++ resolved
@@ -371,15 +371,10 @@
         self.collapse_times_out[r] = results[2]
         self.which_op_out[r] = results[3]
         self.count += self.step
-<<<<<<< HEAD
-        if (not self.odeconfig.options.gui):  # do not use GUI
+        if (not self.odeconfig.options.gui and self.odeconfig.ntraj != 1):
+            # print to term
             self.percent = self.count / (1.0 * self.odeconfig.ntraj)
             if self.count / float(self.odeconfig.ntraj) >= self.level:
-=======
-        if (not odeconfig.options.gui and odeconfig.ntraj!=1): #print to term
-            self.percent = self.count / (1.0 * odeconfig.ntraj)
-            if self.count / float(odeconfig.ntraj) >= self.level:
->>>>>>> d270628a
                 # calls function to determine simulation time remaining
                 self.level = _time_remaining(
                     self.st, self.odeconfig.ntraj, self.count, self.level)
