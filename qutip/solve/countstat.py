# This file is part of QuTiP: Quantum Toolbox in Python.
#
#    Copyright (c) 2011 and later, Paul D. Nation and Robert J. Johansson.
#    All rights reserved.
#
#    Redistribution and use in source and binary forms, with or without
#    modification, are permitted provided that the following conditions are
#    met:
#
#    1. Redistributions of source code must retain the above copyright notice,
#       this list of conditions and the following disclaimer.
#
#    2. Redistributions in binary form must reproduce the above copyright
#       notice, this list of conditions and the following disclaimer in the
#       documentation and/or other materials provided with the distribution.
#
#    3. Neither the name of the QuTiP: Quantum Toolbox in Python nor the names
#       of its contributors may be used to endorse or promote products derived
#       from this software without specific prior written permission.
#
#    THIS SOFTWARE IS PROVIDED BY THE COPYRIGHT HOLDERS AND CONTRIBUTORS
#    "AS IS" AND ANY EXPRESS OR IMPLIED WARRANTIES, INCLUDING, BUT NOT
#    LIMITED TO, THE IMPLIED WARRANTIES OF MERCHANTABILITY AND FITNESS FOR A
#    PARTICULAR PURPOSE ARE DISCLAIMED. IN NO EVENT SHALL THE COPYRIGHT
#    HOLDER OR CONTRIBUTORS BE LIABLE FOR ANY DIRECT, INDIRECT, INCIDENTAL,
#    SPECIAL, EXEMPLARY, OR CONSEQUENTIAL DAMAGES (INCLUDING, BUT NOT
#    LIMITED TO, PROCUREMENT OF SUBSTITUTE GOODS OR SERVICES; LOSS OF USE,
#    DATA, OR PROFITS; OR BUSINESS INTERRUPTION) HOWEVER CAUSED AND ON ANY
#    THEORY OF LIABILITY, WHETHER IN CONTRACT, STRICT LIABILITY, OR TORT
#    (INCLUDING NEGLIGENCE OR OTHERWISE) ARISING IN ANY WAY OUT OF THE USE
#    OF THIS SOFTWARE, EVEN IF ADVISED OF THE POSSIBILITY OF SUCH DAMAGE.
###############################################################################
"""
This module contains functions for calculating current and current noise using
the counting statistics formalism.
"""
__all__ = ['countstat_current', 'countstat_current_noise']

import numpy as np
import scipy.sparse as sp

from ..core import (
    sprepost, spre, operator_to_vector, identity, tensor,
)
from ..core import data as _data
from .steadystate import pseudo_inverse, steadystate
from ..settings import settings

# Load MKL spsolve if avaiable
if settings.install['has_mkl']:
    from qutip._mkl.spsolve import mkl_spsolve


def countstat_current(L, c_ops=None, rhoss=None, J_ops=None):
    """
    Calculate the current corresponding a system Liouvillian `L` and a list of
    current collapse operators `c_ops` or current superoperators `J_ops`
    (either must be specified). Optionally the steadystate density matrix
    `rhoss` and a list of current superoperators `J_ops` can be specified. If
    either of these are omitted they are computed internally.

    Parameters
    ----------

    L : :class:`qutip.Qobj`
        Qobj representing the system Liouvillian.

    c_ops : array / list (optional)
        List of current collapse operators.

    rhoss : :class:`qutip.Qobj` (optional)
        The steadystate density matrix corresponding the system Liouvillian
        `L`.

    J_ops : array / list (optional)
        List of current superoperators.

    Returns
    --------
    I : array
        The currents `I` corresponding to each current collapse operator
        `c_ops` (or, equivalently, each current superopeator `J_ops`).
    """

    if J_ops is None:
        if c_ops is None:
            raise ValueError("c_ops must be given if J_ops is not")
        J_ops = [sprepost(c, c.dag()) for c in c_ops]

    if rhoss is None:
        if c_ops is None:
            raise ValueError("c_ops must be given if rhoss is not")
        rhoss = steadystate(L, c_ops)

    rhoss_vec = _data.column_stack(rhoss.data.copy())

    N = len(J_ops)
    I = np.zeros(N)

    for i, Ji in enumerate(J_ops):
        I[i] = _data.expect_super(Ji.data, rhoss_vec).real

    return I


def countstat_current_noise(L, c_ops, wlist=None, rhoss=None, J_ops=None,
                            sparse=True, method='direct'):
    """
    Compute the cross-current noise spectrum for a list of collapse operators
    `c_ops` corresponding to monitored currents, given the system
    Liouvillian `L`. The current collapse operators `c_ops` should be part
    of the dissipative processes in `L`, but the `c_ops` given here does not
    necessarily need to be all collapse operators contributing to dissipation
    in the Liouvillian. Optionally, the steadystate density matrix `rhoss`
    and the current operators `J_ops` correpsonding to the current collapse
    operators `c_ops` can also be specified. If either of
    `rhoss` and `J_ops` are omitted, they will be computed internally.
    'wlist' is an optional list of frequencies at which to evaluate the noise
    spectrum.

    Note:
    The default method is a direct solution using dense matrices, as sparse
    matrix methods fail for some examples of small systems.
    For larger systems it is reccomended to use the sparse solver
    with the direct method, as it avoids explicit calculation of the
    pseudo-inverse, as described in page 67 of "Electrons in nanostructures"
    C. Flindt, PhD Thesis, available online:
    http://orbit.dtu.dk/fedora/objects/orbit:82314/datastreams/file_4732600/content

    Parameters
    ----------

    L : :class:`qutip.Qobj`
        Qobj representing the system Liouvillian.

    c_ops : array / list
        List of current collapse operators.

    rhoss : :class:`qutip.Qobj` (optional)
        The steadystate density matrix corresponding the system Liouvillian
        `L`.

    wlist : array / list (optional)
        List of frequencies at which to evaluate (if none are given, evaluates
        at zero frequency)

    J_ops : array / list (optional)
        List of current superoperators.

    sparse : bool
        Flag that indicates whether to use sparse or dense matrix methods when
        computing the pseudo inverse. Default is false, as sparse solvers
        can fail for small systems. For larger systems the sparse solvers
        are reccomended.


    Returns
    --------
    I, S : tuple of arrays
        The currents `I` corresponding to each current collapse operator
        `c_ops` (or, equivalently, each current superopeator `J_ops`) and the
        zero-frequency cross-current correlation `S`.
    """

    if rhoss is None:
        rhoss = steadystate(L, c_ops)

    if J_ops is None:
        J_ops = [sprepost(c, c.dag()) for c in c_ops]



    N = len(J_ops)
    I = np.zeros(N)

    if wlist is None:
        wlist = [0.]
    S = np.zeros((N, N, len(wlist)))

    if sparse == False:
        rhoss_vec = _data.column_stack(rhoss.data.copy())
        for k, w in enumerate(wlist):
            R = pseudo_inverse(L, rhoss=rhoss, w=w,
                               sparse=sparse, method=method).data
            for i, Ji in enumerate(J_ops):
                Ji = Ji.data
                for j, Jj in enumerate(J_ops):
                    Jj = Jj.data
                    if i == j:
                        I[i] = _data.expect_super(Ji, rhoss_vec).real
                        S[i, j, k] = I[i]
                    op = _data.add(
                        _data.matmul(_data.matmul(Ji, R), Jj),
                        _data.matmul(_data.matmul(Jj, R), Ji),
                    )
                    S[i, j, k] -= _data.expect_super(op, rhoss_vec).real
    else:
        if method == "direct":
            N = np.prod(L.dims[0][0])

            rhoss_vec = operator_to_vector(rhoss)

            tr_op = tensor([identity(n) for n in L.dims[0][0]])
            tr_op_vec = operator_to_vector(tr_op)

            Pop = _data.kron(rhoss_vec.data, tr_op_vec.data.transpose())
            Iop = _data.identity(N*N)
            Q = _data.sub(Iop, Pop)

            for k, w in enumerate(wlist):

                if w != 0.0:
                    L_temp = 1.0j*w*spre(tr_op) + L
                else:
                    # At zero frequency some solvers fail for small systems.
                    # Adding a small finite frequency of order 1e-15
                    # helps prevent the solvers from throwing an exception.
                    L_temp = 1e-15j*spre(tr_op) + L

                if not settings.install['has_mkl']:
                    A = _data.to(_data.CSR, L_temp.data).as_scipy().tocsc()
                else:
                    A = _data.to(_data.CSR, L_temp.data).as_scipy()
                    A.sort_indices()

                rhoss_vec = _data.column_stack(rhoss.data.copy())

                for j, Jj in enumerate(J_ops):
                    Jj = Jj.data
                    Qj = _data.matmul(Q, _data.matmul(Jj, rhoss_vec),
                                      dtype=_data.Dense).as_ndarray()
                    try:
                        if settings.install['has_mkl']:
                            X_rho_vec_j = mkl_spsolve(A, Qj)
                        else:
                            X_rho_vec_j =\
                                sp.linalg.splu(A,
                                               permc_spec='COLAMD').solve(Qj)
                    except:
                        X_rho_vec_j = sp.linalg.lsqr(A, Qj)[0]
                    X_rho_vec_j = _data.dense.fast_from_numpy(X_rho_vec_j)
                    for i, Ji in enumerate(J_ops):
                        Ji = Ji.data
                        Qi = _data.matmul(Q, _data.matmul(Ji, rhoss_vec),
                                          dtype=_data.Dense).as_ndarray()
                        try:
                            if settings.install['has_mkl']:
                                X_rho_vec_i = mkl_spsolve(A, Qi)
                            else:
                                X_rho_vec_i = (
                                    sp.linalg.splu(A, permc_spec='COLAMD')
                                    .solve(Qi)
                                )
                        except:
                            X_rho_vec_i = sp.linalg.lsqr(A, Qi)[0]
                        if i == j:
                            I[i] = _data.expect_super(Ji, rhoss_vec).real
                            S[j, i, k] = I[i]

                        X_rho_vec_i = _data.dense.fast_from_numpy(X_rho_vec_i)
                        S[j, i, k] -= (
                            _data.expect_super(_data.matmul(Jj, Q), X_rho_vec_i)
<<<<<<< HEAD
                            + _data.expect_super(_data.matmul(Jj, Q), X_rho_vec_j)
=======
                            + _data.expect_super(_data.matmul(Ji, Q), X_rho_vec_j)
>>>>>>> fa9ee7b1
                        ).real

        else:
            rhoss_vec = _data.column_stack(rhoss.data.copy())
            for k, w in enumerate(wlist):

                R = pseudo_inverse(L, rhoss=rhoss, w=w, sparse=sparse,
                                   method=method)

                for i, Ji in enumerate(J_ops):
                    Ji = Ji.data
                    for j, Jj in enumerate(J_ops):
                        Jj = Jj.data
                        if i == j:
                            I[i] = _data.expect_super(Ji, rhoss_vec).real
                            S[i, j, k] = I[i]
                        op = _data.add(
                            _data.matmul(_data.matmul(Ji, R), Jj),
                            _data.matmul(_data.matmul(Jj, R), Ji),
                        )
                        S[i, j, k] -= _data.expect_super(op, rhoss_vec).real
    return I, S<|MERGE_RESOLUTION|>--- conflicted
+++ resolved
@@ -260,11 +260,7 @@
                         X_rho_vec_i = _data.dense.fast_from_numpy(X_rho_vec_i)
                         S[j, i, k] -= (
                             _data.expect_super(_data.matmul(Jj, Q), X_rho_vec_i)
-<<<<<<< HEAD
-                            + _data.expect_super(_data.matmul(Jj, Q), X_rho_vec_j)
-=======
                             + _data.expect_super(_data.matmul(Ji, Q), X_rho_vec_j)
->>>>>>> fa9ee7b1
                         ).real
 
         else:
