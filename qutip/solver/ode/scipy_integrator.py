--- conflicted
+++ resolved
@@ -328,17 +328,6 @@
         )
 
 
-<<<<<<< HEAD
 Solver.add_integrator(IntegratorScipyZvode, ['adams', 'bdf'])
 Solver.add_integrator(IntegratorScipyDop853, ['dop853'])
-Solver.add_integrator(IntegratorScipylsoda, ['lsoda'])
-=======
-sets = [sesolve_integrators, mesolve_integrators, mcsolve_integrators]
-for integrator_set in sets:
-    add_integrator(IntegratorScipyZvode, ['adams', 'bdf'],
-                   integrator_set, SolverOdeOptions)
-    add_integrator(IntegratorScipyDop853, ['dop853'],
-                   integrator_set, SolverOdeOptions)
-    add_integrator(IntegratorScipylsoda, ['lsoda'],
-                   integrator_set, SolverOdeOptions)
->>>>>>> 559387e6
+Solver.add_integrator(IntegratorScipylsoda, ['lsoda'])