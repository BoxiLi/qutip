--- conflicted
+++ resolved
@@ -560,15 +560,9 @@
             integrator = method
         else:
             raise ValueError("Integrator method not supported.")
-<<<<<<< HEAD
         integrator_instance = integrator(self.system(), self.options)
-        mc_integrator = self.mc_integrator_class(
+        mc_integrator = self._mc_integrator_class(
             integrator_instance, self.system, self.options
-=======
-        integrator_instance = integrator(self.rhs, self.options)
-        mc_integrator = self._mc_integrator_class(
-            integrator_instance, self._c_ops, self._n_ops, self.options
->>>>>>> f0c507ed
         )
         self._init_integrator_time = time() - _time_start
         return mc_integrator
