--- conflicted
+++ resolved
@@ -56,25 +56,17 @@
 if settings.debug:
     import inspect
 
-<<<<<<< HEAD
-
-def _default_steadystate_args():
-    def_args = {'method': 'direct', 'sparse': True, 'use_rcm': True,
-                'use_umfpack': False, 'use_precond': True, 'all_states': False,
-                'M': None, 'drop_tol': 1e-3, 'fill_factor': 12,
-                'diag_pivot_thresh': None, 'maxiter': 1000, 'tol': 1e-5}
-=======
 #test if scipy is recent enought to get L & U factors from superLU
 _scipy_check = _version2int(scipy.__version__) >= _version2int('0.14.0')
 
+
 def _default_steadystate_args():
-    def_args={'method' : 'direct', 'sparse' : True, 'use_rcm' : True, 
-            'use_wbm' : False, 'use_umfpack' : False, 'weight' : None,
-            'use_precond' : True, 'all_states' : False,
-            'M' : None, 'drop_tol': 1e-3 , 'fill_factor' : 10, 
-            'diag_pivot_thresh' : None, 'maxiter' : 10000, 'tol' : 1e-9,
-            'permc_spec' : 'NATURAL', 'ILU_MILU' : 'smilu_2'}
->>>>>>> 076c596b
+    def_args = {'method': 'direct', 'sparse': True, 'use_rcm': True, 
+                'use_wbm': False, 'use_umfpack': False, 'weight': None,
+                'use_precond': True, 'all_states': False,
+                'M': None, 'drop_tol': 1e-3 , 'fill_factor': 10, 
+                'diag_pivot_thresh': None, 'maxiter': 10000, 'tol': 1e-9,
+                'permc_spec': 'NATURAL', 'ILU_MILU': 'smilu_2'}
     return def_args
 
 
@@ -96,19 +88,11 @@
     c_op_list : list
         A list of collapse operators.
 
-<<<<<<< HEAD
-    method : str {'direct', 'iterative', 'iterative-bicg', 'svd', 'power'}
-        Method for solving the underlying linear equation. Direct solver
-        'direct' (default), iterative GMRES method 'iterative',
-        iterative method BICGSTAB 'iterative-bicg', SVD 'svd' (dense),
-        or inverse-power method 'power'.
-=======
     method : str {'direct', 'eigen', 'iterative-bicg', 'iterative-gmres', 'svd', 'power'}
         Method for solving the underlying linear equation. Direct LU solver
         'direct' (default), sparse eigenvalue problem 'eigen', 
         iterative GMRES method 'iterative-gmres', iterative LGMRES method 
         'iterative-lgmres', SVD 'svd' (dense), or inverse-power method 'power'.
->>>>>>> 076c596b
 
     sparse : bool, optional, default=True
         Solve for the steady state using sparse algorithms. If set to False,
@@ -118,9 +102,6 @@
     use_rcm : bool, optional, default=True
         Use reverse Cuthill-Mckee reordering to minimize fill-in in the
         LU factorization of the Liouvillian.
-<<<<<<< HEAD
-
-=======
     
     use_wbm : bool, optional, default=False
         Use Weighted Bipartite Matching reordering to make the Liouvillian
@@ -132,7 +113,6 @@
         to the linear solvers.  This is set to the average abs value of the
         Liouvillian elements if not specified by the user.
     
->>>>>>> 076c596b
     use_umfpack : bool {False, True}
         Use umfpack solver instead of SuperLU.  For SciPy 0.14+, this option
         requires installing scikits.umfpack.
@@ -198,11 +178,8 @@
         if key in ss_args.keys():
             ss_args[key] = kwargs[key]
         else:
-<<<<<<< HEAD
-            raise Exception('Invalid keyword argument passed to steadystate.')
-
-=======
-            raise Exception("Invalid keyword argument '"+key+"' passed to steadystate.")
+            raise Exception("Invalid keyword argument '" + key + 
+                            "' passed to steadystate.")
     
     # Set column perm to COLAMD if not using RCM and not specified by user
     if (ss_args['use_rcm']==False and ('permc_spec' not in kwargs.keys())):
@@ -211,10 +188,9 @@
     # Set use_wbm=True if using iterative solver with preconditioner and 
     # not explicitly set to False by user
     if (ss_args['method'] in ['iterative-lgmres','iterative-gmres']) \
-                        and ('use_wbm' not in kwargs.keys()):
+            and ('use_wbm' not in kwargs.keys()):
         ss_args['use_wbm'] = True
     
->>>>>>> 076c596b
     n_op = len(c_op_list)
 
     if isoper(A):
@@ -444,25 +420,12 @@
         L = sp_permute(L, perm2, perm2, 'csc')
         b = b[np.ix_(perm2,)]
         if settings.debug:
-<<<<<<< HEAD
-            print('RCM bandwidth ', sp_bandwidth(L))
-
-=======
             rcm_band = sp_bandwidth(L)[0]
             print('RCM bandwidth ', rcm_band)
             print('Bandwidth reduction factor:',round(old_band/rcm_band,1))
-    
->>>>>>> 076c596b
+
     L.sort_indices()
     if ss_args['M'] is None and ss_args['use_precond']:
-<<<<<<< HEAD
-        M = _iterative_precondition(L, n, ss_args['drop_tol'],
-                                    ss_args['diag_pivot_thresh'],
-                                    ss_args['fill_factor'])
-
-    v, check = gmres(
-        L, b, tol=ss_args['tol'], M=ss_args['M'], maxiter=ss_args['maxiter'])
-=======
         ss_args['M'] = _iterative_precondition(L, n, ss_args)
 
     # Select iterative solver type
@@ -476,7 +439,6 @@
     else:
         raise Exception("Invalid iterative solver method.")
         
->>>>>>> 076c596b
     if check > 0:
         raise Exception("Steadystate solver did not reach tolerance after " +
                         str(check) + " steps.")
@@ -493,59 +455,6 @@
     return Qobj(data, dims=dims, isherm=True)
 
 
-<<<<<<< HEAD
-def _steadystate_iterative_bicg(L, ss_args):
-    """
-    Iterative steady state solver using the BICG algorithm
-    and a sparse incomplete LU preconditioner.
-    """
-
-    if settings.debug:
-        print('Starting BICG solver...')
-
-    dims = L.dims[0]
-    n = prod(L.dims[0][0])
-    b = np.zeros(n ** 2)
-    b[0] = 1.0
-    L = L.data.tocsc() + sp.csc_matrix(
-        (np.ones(n), (np.zeros(n), [nn * (n + 1) for nn in range(n)])),
-        shape=(n ** 2, n ** 2))
-    L.sort_indices()
-    use_solver(assumeSortedIndices=True)
-    if ss_args['use_rcm']:
-        if settings.debug:
-            print('Original bandwidth ', sp_bandwidth(L))
-        perm = symrcm(L)
-        rev_perm = np.argsort(perm)
-        L = sp_permute(L, perm, perm, 'csc')
-        b = b[np.ix_(perm,)]
-        if settings.debug:
-            print('RCM bandwidth ', sp_bandwidth(L))
-
-    if M is None and use_precond:
-        M = _iterative_precondition(L, n, ss_args['drop_tol'],
-                                    ss_args['diag_pivot_thresh'],
-                                    ss_args['fill_factor'])
-
-    v, check = bicgstab(L, b, tol=ss_args['tol'], M=ss_args['M'])
-
-    if ss_args['use_rcm']:
-        v = v[np.ix_(rev_perm,)]
-
-    if check > 0:
-        raise Exception("Steadystate solver did not reach tolerance after " +
-                        str(check) + " steps.")
-    elif check < 0:
-        raise Exception(
-            "Steadystate solver failed with fatal error: " + str(check) + ".")
-
-    data = vec2mat(v)
-    data = 0.5 * (data + data.conj().T)
-    return Qobj(data, dims=dims, isherm=True)
-
-
-=======
->>>>>>> 076c596b
 def _steadystate_svd_dense(L, ss_args):
     """
     Find the steady state(s) of an open quantum system by solving for the
@@ -578,15 +487,10 @@
     Inverse power method for steady state solving.
     """
     if settings.debug:
-<<<<<<< HEAD
-        print('Starting iterative power method Solver...')
-    tol = ss_args['tol']
-    maxiter = ss_args['maxiter']
-=======
         print('Starting iterative inverse-power method solver...')
     tol=ss_args['tol']
     maxiter=ss_args['maxiter']
->>>>>>> 076c596b
+
     use_solver(assumeSortedIndices=True)
     rhoss = Qobj()
     sflag = issuper(L)
@@ -652,8 +556,4 @@
     data = sp.csr_matrix(vec2mat(data))
     rhoss.data = 0.5 * (data + data.conj().T)
     rhoss.isherm = True
-<<<<<<< HEAD
-
-=======
->>>>>>> 076c596b
     return rhoss