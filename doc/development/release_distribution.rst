--- conflicted
+++ resolved
@@ -51,8 +51,7 @@
 Updating the Requirements
 -------------------------
 
-<<<<<<< HEAD
-Ensure that QuTip's tests pass on the oldest version supported in the requirements.
+Ensure that QuTiP's tests pass on the oldest version supported in the requirements.
 On major and minor version, requirements can be adjusted upwards, but patch release must not change minimum requirements.
 We follow `NEP29`_ for minimum supported versions ::
 
@@ -60,11 +59,6 @@
     - All minor versions of numpy and scipy released in the 24 months prior to the project, and at minimum the last three minor versions.
 
 Ensure that PyPI wheels and conda builds cover at least these versions.
-=======
-Ensure that QuTiP's tests pass on the oldest version supported in the requirements.
-On major and minor version, requirements can be updated to remove support of older version of some packages.
-We follow `NEP29`_ for minimum supported versions.
->>>>>>> 213c7f95
 
 .. _NEP29: https://numpy.org/neps/nep-0029-deprecation_policy.html
 
