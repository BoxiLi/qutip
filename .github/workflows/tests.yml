# The name is short because we mostly care how it appears in the pull request
# "checks" dialogue box - it looks like
#     Tests / ubuntu-latest, python-3.9, defaults
# or similar.
name: Tests

on:
    [push, pull_request]

defaults:
  run:
    # The slightly odd shell call is to force bash to read .bashrc, which is
    # necessary for having conda behave sensibly.  We use bash as the shell even
    # on Windows, since we don't run anything much complicated, and it makes
    # things much simpler.
    shell: bash -l {0}

jobs:
  cases:
    name: ${{ matrix.os }}, python${{ matrix.python-version }}, ${{ matrix.case-name }}
    runs-on: ${{ matrix.os }}
    strategy:
      fail-fast: false
      matrix:
        os: [ubuntu-latest, macos-latest]
        # Test other versions of Python in special cases to avoid exploding the
        # matrix size; make sure to test all supported versions in some form.
        python-version: ["3.9"]
        case-name: [defaults]
        numpy-requirement: [">=1.20,<1.21"]
        # Extra special cases.  In these, the new variable defined should always
        # be a truth-y value (hence 'nomkl: 1' rather than 'mkl: 0'), because
        # the lack of a variable is _always_ false-y, and the defaults lack all
        # the special cases.
        include:
          # Needs an older version of Python because conda doesn't build old
          # SciPy versions for Python 3.9.
          - case-name: old SciPy
            os: ubuntu-latest
            python-version: "3.6"
            scipy-requirement: ">=1.4,<1.5"
            # let the old SciPy version select an appropriate numpy version:
            numpy-requirement: ""

          # No MKL runs.  MKL is now the default for conda installations, but
          # not necessarily for pip.
          - case-name: no MKL
            os: ubuntu-latest
            python-version: "3.7"
            nomkl: 1

          # OpenMP runs.  We only really care about getting OpenMP working
          # properly on Linux at the moment.
          - case-name: OpenMP
            os: ubuntu-latest
            python-version: "3.9"
            numpy-requirement: ">=1.20,<1.21"
            openmp: 1

          # Builds without Cython at runtime.  This is a core feature;
          # everything should be able to run this.
          - case-name: no Cython
            os: ubuntu-latest
            python-version: "3.8"
            nocython: 1

          # Python 3.10 and numpy 1.22
          # Use conda-forge to provide numpy 1.22
          # Ignore ImportWarning because pyximport registered an importer
          # PyxImporter that does not have a find_spec method and this raises
          # a warning on Python 3.10
          # Ignore DeprecationWarnings raised by cvxpy importing scipy.sparse.X
          # under SciPy 1.8.0+.
          - case-name: Python 3.10
            os: ubuntu-latest
            python-version: "3.10"
            condaforge: 1
            pytest-extra-options: "-W ignore::ImportWarning -W ignore::DeprecationWarning:cvxpy.interface.scipy_wrapper"

          # Windows. Once all tests pass without special options needed, this
          # can be moved to the main os list in the test matrix. All the tests
          # that fail currently seem to do so because mcsolve uses
          # multiprocessing under the hood. Windows does not support fork()
          # well, which makes transfering objects to the child processes
          # error prone. See, e.g., https://github.com/qutip/qutip/issues/1202
          - case-name: Windows Latest
            os: windows-latest
            pytest-extra-options: "-k 'not (test_correlation or test_interpolate or test_mcsolve)'"

    steps:
      - uses: actions/checkout@v2

      - uses: conda-incubator/setup-miniconda@v2
        with:
          auto-update-conda: true
          python-version: ${{ matrix.python-version }}

      - name: Install QuTiP and dependencies
        # In the run, first we handle any special cases.  We do this in bash
        # rather than in the GitHub Actions file directly, because bash gives us
        # a proper programming language to use.
        run: |
          QUTIP_TARGET="tests,graphics,semidefinite"
          if [[ -z "${{ matrix.nocython }}" ]]; then
            QUTIP_TARGET="$QUTIP_TARGET,runtime_compilation"
          fi
          export CI_QUTIP_WITH_OPENMP=${{ matrix.openmp }}
          if [[ -n "${{ matrix.condaforge }}" ]]; then
            conda config --prepend channels conda-forge
            conda config --set channel_priority strict
          fi
          if [[ -z "${{ matrix.nomkl }}" ]]; then
            conda install blas=*=mkl "numpy${{ matrix.numpy-requirement }}" "scipy${{ matrix.scipy-requirement }}"
          elif [[ "${{ matrix.os }}" =~ ^windows.*$ ]]; then
            # Conda doesn't supply forced nomkl builds on Windows, so we rely on
            # pip not automatically linking to MKL.
            pip install "numpy${{ matrix.numpy-requirement }}" "scipy${{ matrix.scipy-requirement }}"
          else
            conda install nomkl "numpy${{ matrix.numpy-requirement }}" "scipy${{ matrix.scipy-requirement }}"
          fi
          python -m pip install -e .[$QUTIP_TARGET]
          python -m pip install coverage==6.2
          python -m pip install pytest-cov coveralls pytest-fail-slow

      - name: Package information
        run: |
          conda list
          python -c "import qutip; qutip.about()"
          python -c "import qutip; print(qutip.settings.install)"

      - name: Environment information
        run: |
          uname -a
          if [[ "ubuntu-latest" == "${{ matrix.os }}" ]]; then
              hostnamectl
              lscpu
              free -h
          fi

      - name: Run tests
        # If our tests are running for longer than an hour, _something_ is wrong
        # somewhere.  The GitHub default is 6 hours, which is a bit long to wait
        # to see if something hung.
        timeout-minutes: 60
        run: |
          if [[ -n "${{ matrix.openmp }}" ]]; then
            # Force OpenMP runs to use more threads, even if there aren't
            # actually that many CPUs.  We have to check any dispatch code is
            # truly being executed.
            export QUTIP_NUM_PROCESSES=2
          fi
<<<<<<< HEAD
          pytest --strict-config --strict-markers --timeout=300 --durations=0 --durations-min=1.0 --verbosity=1 --cov=qutip --cov-report= --color=yes ${{ matrix.pytest-extra-options }} qutip/tests
=======
          pytest -Werror --strict-config --strict-markers --fail-slow=300 --durations=0 --durations-min=1.0 --verbosity=1 --cov=qutip --cov-report= --color=yes ${{ matrix.pytest-extra-options }} qutip/tests
>>>>>>> 0b821cb5
          # Above flags are:
          #  -Werror
          #     treat warnings as errors
          #  --strict-config
          #     error out if the configuration file is not parseable
          #  --strict-markers
          #     error out if a marker is used but not defined in the
          #     configuration file
          #  --timeout=300
          #     error any individual test that goes longer than the given time
          #  --durations=0 --durations-min=1.0
          #     at the end, show a list of all the tests that took longer than a
          #     second to run
          #  --verbosity=1
          #     turn the verbosity up so pytest prints the names of the tests
          #     it's currently working on
          #  --cov=qutip
          #     limit coverage reporting to code that's within the qutip package
          #  --cov-report=
          #     don't print the coverage report to the terminal---it just adds
          #     cruft, and we're going to upload the .coverage file to Coveralls
          #  --color=yes
          #     force coloured output in the terminal

      - name: Upload to Coveralls
        env:
          GITHUB_TOKEN: ${{ secrets.github_token }}
          COVERALLS_FLAG_NAME: ${{ matrix.os }}-${{ matrix.python-version }}-${{ matrix.case-name }}
          COVERALLS_PARALLEL: true
        run: coveralls --service=github

  finalise:
    name: Finalise coverage reporting
    needs: cases
    runs-on: ubuntu-latest
    container: python:3-slim
    steps:
      - name: Finalise coverage reporting
        env:
          GITHUB_TOKEN: ${{ secrets.github_token }}
        run: |
          python -m pip install coveralls
          coveralls --service=github --finish<|MERGE_RESOLUTION|>--- conflicted
+++ resolved
@@ -149,11 +149,7 @@
             # truly being executed.
             export QUTIP_NUM_PROCESSES=2
           fi
-<<<<<<< HEAD
-          pytest --strict-config --strict-markers --timeout=300 --durations=0 --durations-min=1.0 --verbosity=1 --cov=qutip --cov-report= --color=yes ${{ matrix.pytest-extra-options }} qutip/tests
-=======
-          pytest -Werror --strict-config --strict-markers --fail-slow=300 --durations=0 --durations-min=1.0 --verbosity=1 --cov=qutip --cov-report= --color=yes ${{ matrix.pytest-extra-options }} qutip/tests
->>>>>>> 0b821cb5
+          pytest --strict-config --strict-markers --fail-slow=300 --durations=0 --durations-min=1.0 --verbosity=1 --cov=qutip --cov-report= --color=yes ${{ matrix.pytest-extra-options }} qutip/tests
           # Above flags are:
           #  -Werror
           #     treat warnings as errors
